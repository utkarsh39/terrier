--- conflicted
+++ resolved
@@ -56,15 +56,11 @@
    * @return dummy output schema
    */
   static std::shared_ptr<OutputSchema> BuildDummyOutputSchema() {
-    OutputSchema::Column col(type::TypeId::INTEGER, true, MakeConstant(0));
+    OutputSchema::Column col("dummy_col", type::TypeId::INTEGER, true, catalog::col_oid_t(0));
     std::vector<OutputSchema::Column> cols;
     cols.push_back(col);
     auto schema = std::make_shared<OutputSchema>(cols);
     return schema;
-  }
-
-  static std::shared_ptr<parser::AbstractExpression> MakeConstant(int32_t val) {
-    return std::make_shared<parser::ConstantValueExpression>(type::TransientValueFactory::GetInteger(val));
   }
 
   /**
@@ -94,13 +90,13 @@
 // NOLINTNEXTLINE
 TEST(PlanNodeJsonTest, OutputSchemaJsonTest) {
   // Test Column serialization
-  OutputSchema::Column col1(type::TypeId::BOOLEAN, false, PlanNodeJsonTest::MakeConstant(0));
-  auto col1_json = col1.ToJson();
-  EXPECT_FALSE(col1_json.is_null());
-
-  OutputSchema::Column deserialized_col1;
-  deserialized_col1.FromJson(col1_json);
-  EXPECT_EQ(col1, deserialized_col1);
+  OutputSchema::Column col("col1", type::TypeId::BOOLEAN, false /* nullable */, catalog::col_oid_t(0));
+  auto col_json = col.ToJson();
+  EXPECT_FALSE(col_json.is_null());
+
+  OutputSchema::Column deserialized_col;
+  deserialized_col.FromJson(col_json);
+  EXPECT_EQ(col, deserialized_col);
 
   // Test DerivedColumn serialization
   std::vector<std::shared_ptr<parser::AbstractExpression>> children;
@@ -109,17 +105,20 @@
   auto expr =
       std::make_shared<parser::ComparisonExpression>(parser::ExpressionType::CONJUNCTION_OR, std::move(children));
 
-  OutputSchema::Column col2(col1.GetType(), col1.GetNullable(), expr);
-  auto col2_json = col2.ToJson();
-  EXPECT_FALSE(col2_json.is_null());
-
-  OutputSchema::Column deserialized_col2;
-  deserialized_col2.FromJson(col2_json);
-  EXPECT_EQ(col2, deserialized_col2);
+  OutputSchema::DerivedColumn derived_col(col, expr);
+  auto derived_col_json = derived_col.ToJson();
+  EXPECT_FALSE(derived_col_json.is_null());
+
+  OutputSchema::DerivedColumn deserialized_derived_col;
+  deserialized_derived_col.FromJson(derived_col_json);
+  EXPECT_EQ(derived_col, deserialized_derived_col);
 
   // Test OutputSchema Serialization
-  std::vector<OutputSchema::Column> cols{col1, col2};
-  auto output_schema = std::make_shared<OutputSchema>(cols);
+  std::vector<OutputSchema::Column> cols;
+  cols.push_back(col);
+  std::vector<OutputSchema::DerivedTarget> targets;
+  targets.emplace_back(0, derived_col);
+  auto output_schema = std::make_shared<OutputSchema>(cols, targets);
   auto output_schema_json = output_schema->ToJson();
   EXPECT_FALSE(output_schema_json.is_null());
 
@@ -139,10 +138,10 @@
                                                                 std::move(children), false);
   AggregatePlanNode::Builder builder;
   auto plan_node = builder.SetOutputSchema(PlanNodeJsonTest::BuildDummyOutputSchema())
-      .SetAggregateStrategyType(AggregateStrategyType::HASH)
-      .SetHavingClausePredicate(PlanNodeJsonTest::BuildDummyPredicate())
-      .AddAggregateTerm(std::move(agg_term))
-      .Build();
+                       .SetAggregateStrategyType(AggregateStrategyType::HASH)
+                       .SetHavingClausePredicate(PlanNodeJsonTest::BuildDummyPredicate())
+                       .AddAggregateTerm(std::move(agg_term))
+                       .Build();
 
   // Serialize to Json
   auto json = plan_node->ToJson();
@@ -164,11 +163,11 @@
   std::vector<catalog::col_oid_t> col_oids = {catalog::col_oid_t(1), catalog::col_oid_t(2), catalog::col_oid_t(3),
                                               catalog::col_oid_t(4), catalog::col_oid_t(5)};
   auto plan_node = builder.SetOutputSchema(PlanNodeJsonTest::BuildDummyOutputSchema())
-      .SetDatabaseOid(catalog::db_oid_t(1))
-      .SetNamespaceOid(catalog::namespace_oid_t(0))
-      .SetTableOid(catalog::table_oid_t(2))
-      .SetColumnOIDs(std::move(col_oids))
-      .Build();
+                       .SetDatabaseOid(catalog::db_oid_t(1))
+                       .SetNamespaceOid(catalog::namespace_oid_t(0))
+                       .SetTableOid(catalog::table_oid_t(2))
+                       .SetColumnOIDs(std::move(col_oids))
+                       .Build();
 
   // Serialize to Json
   auto json = plan_node->ToJson();
@@ -180,7 +179,6 @@
   EXPECT_EQ(PlanNodeType::ANALYZE, deserialized_plan->GetPlanNodeType());
   auto analyze_plan = std::dynamic_pointer_cast<AnalyzePlanNode>(deserialized_plan);
   EXPECT_EQ(*plan_node, *analyze_plan);
-  EXPECT_EQ(plan_node->Hash(), analyze_plan->Hash());
 }
 
 // NOLINTNEXTLINE
@@ -199,15 +197,7 @@
   EXPECT_EQ(PlanNodeType::CREATE_DATABASE, deserialized_plan->GetPlanNodeType());
   auto create_database_plan = std::dynamic_pointer_cast<CreateDatabasePlanNode>(deserialized_plan);
   EXPECT_EQ(*plan_node, *create_database_plan);
-<<<<<<< HEAD
-
-  // TODO(Amadou): Is this supposed to be true? The Hash() function is currently returning the different values
-  // The hash function is hashing a std::string, that points to a different char* even though the content of these
-  // two char* are different. I think this creates an inequality.
-  // EXPECT_EQ(plan_node->Hash(), create_database_plan->Hash());
-=======
   EXPECT_EQ(plan_node->Hash(), create_database_plan->Hash());
->>>>>>> 271580a5
 }
 
 // NOLINTNEXTLINE
@@ -215,16 +205,16 @@
   // Construct CreateFunctionPlanNode
   CreateFunctionPlanNode::Builder builder;
   auto plan_node = builder.SetDatabaseOid(catalog::db_oid_t(1))
-      .SetNamespaceOid(catalog::namespace_oid_t(0))
-      .SetLanguage(parser::PLType::PL_PGSQL)
-      .SetFunctionParamNames({"i"})
-      .SetFunctionParamTypes({parser::BaseFunctionParameter::DataType::INT})
-      .SetColumnNames({"RETURN i+1;"})
-      .SetIsReplace(true)
-      .SetFunctionName("test_func")
-      .SetReturnType(parser::BaseFunctionParameter::DataType::INT)
-      .SetParamCount(1)
-      .Build();
+                       .SetNamespaceOid(catalog::namespace_oid_t(0))
+                       .SetLanguage(parser::PLType::PL_PGSQL)
+                       .SetFunctionParamNames({"i"})
+                       .SetFunctionParamTypes({parser::BaseFunctionParameter::DataType::INT})
+                       .SetColumnNames({"RETURN i+1;"})
+                       .SetIsReplace(true)
+                       .SetFunctionName("test_func")
+                       .SetReturnType(parser::BaseFunctionParameter::DataType::INT)
+                       .SetParamCount(1)
+                       .Build();
 
   // Serialize to Json
   auto json = plan_node->ToJson();
@@ -236,11 +226,7 @@
   EXPECT_EQ(PlanNodeType::CREATE_FUNC, deserialized_plan->GetPlanNodeType());
   auto create_func_plan = std::dynamic_pointer_cast<CreateFunctionPlanNode>(deserialized_plan);
   EXPECT_EQ(*plan_node, *create_func_plan);
-<<<<<<< HEAD
-  //EXPECT_EQ(plan_node->Hash(), create_func_plan->Hash());
-=======
   EXPECT_EQ(plan_node->Hash(), create_func_plan->Hash());
->>>>>>> 271580a5
 }
 
 // NOLINTNEXTLINE
@@ -248,13 +234,13 @@
   // Construct CreateIndexPlanNode
   CreateIndexPlanNode::Builder builder;
   auto plan_node = builder.SetDatabaseOid(catalog::db_oid_t(1))
-      .SetNamespaceOid(catalog::namespace_oid_t(0))
-      .SetTableOid(catalog::table_oid_t(2))
-      .SetIndexName("test_index")
-      .SetUniqueIndex(true)
-      .SetIndexAttrs({"a", "foo"})
-      .SetKeyAttrs({"a", "bar"})
-      .Build();
+                       .SetNamespaceOid(catalog::namespace_oid_t(0))
+                       .SetTableOid(catalog::table_oid_t(2))
+                       .SetIndexName("test_index")
+                       .SetUniqueIndex(true)
+                       .SetIndexAttrs({"a", "foo"})
+                       .SetKeyAttrs({"a", "bar"})
+                       .Build();
 
   // Serialize to Json
   auto json = plan_node->ToJson();
@@ -266,11 +252,7 @@
   EXPECT_EQ(PlanNodeType::CREATE_INDEX, deserialized_plan->GetPlanNodeType());
   auto create_index_plan = std::dynamic_pointer_cast<CreateIndexPlanNode>(deserialized_plan);
   EXPECT_EQ(*plan_node, *create_index_plan);
-<<<<<<< HEAD
-  //EXPECT_EQ(plan_node->Hash(), create_index_plan->Hash());
-=======
   EXPECT_EQ(plan_node->Hash(), create_index_plan->Hash());
->>>>>>> 271580a5
 }
 
 // NOLINTNEXTLINE
@@ -289,11 +271,7 @@
   EXPECT_EQ(PlanNodeType::CREATE_NAMESPACE, deserialized_plan->GetPlanNodeType());
   auto create_namespace_plan = std::dynamic_pointer_cast<CreateNamespacePlanNode>(deserialized_plan);
   EXPECT_EQ(*plan_node, *create_namespace_plan);
-<<<<<<< HEAD
-  //EXPECT_EQ(plan_node->Hash(), create_namespace_plan->Hash());
-=======
   EXPECT_EQ(plan_node->Hash(), create_namespace_plan->Hash());
->>>>>>> 271580a5
 }
 
 // NOLINTNEXTLINE
@@ -308,19 +286,11 @@
   auto get_fk_info = []() {
     std::vector<ForeignKeyInfo> checks;
     ForeignKeyInfo fk = {.foreign_key_sources_ = {"b"},
-<<<<<<< HEAD
-        .foreign_key_sinks_ = {"b"},
-        .sink_table_name_ = {"tbl2"},
-        .constraint_name_ = "fk_b",
-        .upd_action_ = parser::FKConstrActionType::CASCADE,
-        .del_action_ = parser::FKConstrActionType::CASCADE};
-=======
                          .foreign_key_sinks_ = {"b"},
                          .sink_table_name_ = {"tbl2"},
                          .constraint_name_ = "fk_b",
                          .upd_action_ = parser::FKConstrActionType::CASCADE,
                          .del_action_ = parser::FKConstrActionType::CASCADE};
->>>>>>> 271580a5
     checks.emplace_back(fk);
     return checks;
   };
@@ -345,11 +315,6 @@
   // Columns
   auto get_schema = []() {
     std::vector<catalog::Schema::Column> columns = {
-<<<<<<< HEAD
-        catalog::Schema::Column("a", type::TypeId::INTEGER, false, catalog::col_oid_t(1)),
-        catalog::Schema::Column("u_a", type::TypeId::DECIMAL, false, catalog::col_oid_t(2)),
-        catalog::Schema::Column("u_b", type::TypeId::DATE, true, catalog::col_oid_t(3))};
-=======
         catalog::Schema::Column(
             "a", type::TypeId::INTEGER, false,
             parser::ConstantValueExpression(type::TransientValueFactory::GetNull(type::TypeId::INTEGER))),
@@ -362,35 +327,12 @@
     StorageTestUtil::ForceOid(&(columns[0]), catalog::col_oid_t(1));
     StorageTestUtil::ForceOid(&(columns[1]), catalog::col_oid_t(2));
     StorageTestUtil::ForceOid(&(columns[2]), catalog::col_oid_t(3));
->>>>>>> 271580a5
     return std::make_shared<catalog::Schema>(columns);
   };
 
   // Construct CreateTablePlanNode (1 with PK and 1 without PK)
   CreateTablePlanNode::Builder builder;
   auto pk_plan_node = builder.SetDatabaseOid(catalog::db_oid_t(1))
-<<<<<<< HEAD
-      .SetNamespaceOid(catalog::namespace_oid_t(2))
-      .SetTableName("test_tbl")
-      .SetTableSchema(get_schema())
-      .SetHasPrimaryKey(true)
-      .SetPrimaryKey(get_pk_info())
-      .SetForeignKeys(get_fk_info())
-      .SetUniqueConstraints(get_unique_info())
-      .SetCheckConstraints(get_check_info())
-      .Build();
-
-  auto no_pk_plan_node = builder.SetDatabaseOid(catalog::db_oid_t(1))
-      .SetNamespaceOid(catalog::namespace_oid_t(2))
-      .SetTableName("test_tbl")
-      .SetTableSchema(get_schema())
-      .SetHasPrimaryKey(false)
-      .SetPrimaryKey(get_pk_info())
-      .SetForeignKeys(get_fk_info())
-      .SetUniqueConstraints(get_unique_info())
-      .SetCheckConstraints(get_check_info())
-      .Build();
-=======
                           .SetNamespaceOid(catalog::namespace_oid_t(2))
                           .SetTableName("test_tbl")
                           .SetTableSchema(get_schema())
@@ -411,7 +353,6 @@
                              .SetUniqueConstraints(get_unique_info())
                              .SetCheckConstraints(get_check_info())
                              .Build();
->>>>>>> 271580a5
   EXPECT_NE(*pk_plan_node, *no_pk_plan_node);
   EXPECT_NE(pk_plan_node->Hash(), no_pk_plan_node->Hash());
 
@@ -434,17 +375,6 @@
   auto create_table_no_pk_plan = std::dynamic_pointer_cast<CreateTablePlanNode>(deserialized_no_pk_plan);
 
   EXPECT_NE(*create_table_pk_plan, *create_table_no_pk_plan);
-<<<<<<< HEAD
-  //EXPECT_NE(create_table_pk_plan->Hash(), create_table_no_pk_plan->Hash());
-
-  // PRIMARY KEY
-  EXPECT_EQ(*pk_plan_node, *create_table_pk_plan);
-  //EXPECT_EQ(pk_plan_node->Hash(), create_table_pk_plan->Hash());
-
-  // NO PRIMARY KEY
-  EXPECT_EQ(*no_pk_plan_node, *create_table_no_pk_plan);
-  //EXPECT_EQ(no_pk_plan_node->Hash(), create_table_no_pk_plan->Hash());
-=======
   EXPECT_NE(create_table_pk_plan->Hash(), create_table_no_pk_plan->Hash());
 
   // PRIMARY KEY
@@ -454,34 +384,21 @@
   // NO PRIMARY KEY
   EXPECT_EQ(*no_pk_plan_node, *create_table_no_pk_plan);
   EXPECT_EQ(no_pk_plan_node->Hash(), create_table_no_pk_plan->Hash());
->>>>>>> 271580a5
 
   // Foreign Key Constraints
   EXPECT_EQ(create_table_pk_plan->GetForeignKeys().size(), 1);
   EXPECT_EQ(create_table_pk_plan->GetForeignKeys()[0], get_fk_info()[0]);
-<<<<<<< HEAD
-  //EXPECT_EQ(create_table_pk_plan->GetForeignKeys()[0].Hash(), get_fk_info()[0].Hash());
-=======
   EXPECT_EQ(create_table_pk_plan->GetForeignKeys()[0].Hash(), get_fk_info()[0].Hash());
->>>>>>> 271580a5
 
   // Unique Constraints
   EXPECT_EQ(create_table_pk_plan->GetUniqueConstraints().size(), 1);
   EXPECT_EQ(create_table_pk_plan->GetUniqueConstraints()[0], get_unique_info()[0]);
-<<<<<<< HEAD
-  //EXPECT_EQ(create_table_pk_plan->GetUniqueConstraints()[0].Hash(), get_unique_info()[0].Hash());
-=======
   EXPECT_EQ(create_table_pk_plan->GetUniqueConstraints()[0].Hash(), get_unique_info()[0].Hash());
->>>>>>> 271580a5
 
   // Check Constraints
   EXPECT_EQ(create_table_pk_plan->GetCheckConstraints().size(), 1);
   EXPECT_EQ(create_table_pk_plan->GetCheckConstraints()[0], get_check_info()[0]);
-<<<<<<< HEAD
-  //EXPECT_EQ(create_table_pk_plan->GetCheckConstraints()[0].Hash(), get_check_info()[0].Hash());
-=======
   EXPECT_EQ(create_table_pk_plan->GetCheckConstraints()[0].Hash(), get_check_info()[0].Hash());
->>>>>>> 271580a5
 }
 
 // NOLINTNEXTLINE
@@ -489,15 +406,15 @@
   // Construct CreateTriggerPlanNode
   CreateTriggerPlanNode::Builder builder;
   auto plan_node = builder.SetDatabaseOid(catalog::db_oid_t(2))
-      .SetNamespaceOid(catalog::namespace_oid_t(0))
-      .SetTableOid(catalog::table_oid_t(3))
-      .SetTriggerName("test_trigger")
-      .SetTriggerFuncnames({"test_trigger_func"})
-      .SetTriggerArgs({"a", "b"})
-      .SetTriggerColumns({catalog::col_oid_t(0), catalog::col_oid_t(1)})
-      .SetTriggerWhen(PlanNodeJsonTest::BuildDummyPredicate())
-      .SetTriggerType(23)
-      .Build();
+                       .SetNamespaceOid(catalog::namespace_oid_t(0))
+                       .SetTableOid(catalog::table_oid_t(3))
+                       .SetTriggerName("test_trigger")
+                       .SetTriggerFuncnames({"test_trigger_func"})
+                       .SetTriggerArgs({"a", "b"})
+                       .SetTriggerColumns({catalog::col_oid_t(0), catalog::col_oid_t(1)})
+                       .SetTriggerWhen(PlanNodeJsonTest::BuildDummyPredicate())
+                       .SetTriggerType(23)
+                       .Build();
 
   // Serialize to Json
   auto json = plan_node->ToJson();
@@ -509,11 +426,7 @@
   EXPECT_EQ(PlanNodeType::CREATE_TRIGGER, deserialized_plan->GetPlanNodeType());
   auto create_trigger_plan = std::dynamic_pointer_cast<CreateTriggerPlanNode>(deserialized_plan);
   EXPECT_EQ(*plan_node, *create_trigger_plan);
-<<<<<<< HEAD
-  //EXPECT_EQ(plan_node->Hash(), create_trigger_plan->Hash());
-=======
   EXPECT_EQ(plan_node->Hash(), create_trigger_plan->Hash());
->>>>>>> 271580a5
 }
 
 // NOLINTNEXTLINE
@@ -522,10 +435,10 @@
   CreateViewPlanNode::Builder builder;
   std::shared_ptr<parser::SelectStatement> select_stmt = std::make_shared<parser::SelectStatement>();
   auto plan_node = builder.SetDatabaseOid(catalog::db_oid_t(2))
-      .SetNamespaceOid(catalog::namespace_oid_t(3))
-      .SetViewName("test_view")
-      .SetViewQuery(select_stmt)
-      .Build();
+                       .SetNamespaceOid(catalog::namespace_oid_t(3))
+                       .SetViewName("test_view")
+                       .SetViewQuery(select_stmt)
+                       .Build();
 
   // Serialize to Json
   auto json = plan_node->ToJson();
@@ -537,11 +450,7 @@
   EXPECT_EQ(PlanNodeType::CREATE_VIEW, deserialized_plan->GetPlanNodeType());
   auto create_view_plan = std::dynamic_pointer_cast<CreateViewPlanNode>(deserialized_plan);
   EXPECT_EQ(*plan_node, *create_view_plan);
-<<<<<<< HEAD
-  //EXPECT_EQ(plan_node->Hash(), create_view_plan->Hash());
-=======
   EXPECT_EQ(plan_node->Hash(), create_view_plan->Hash());
->>>>>>> 271580a5
 }
 
 // NOLINTNEXTLINE
@@ -569,10 +478,10 @@
   // Construct DeletePlanNode
   DeletePlanNode::Builder builder;
   auto plan_node = builder.SetDatabaseOid(catalog::db_oid_t(1))
-      .SetNamespaceOid(catalog::namespace_oid_t(0))
-      .SetTableOid(catalog::table_oid_t(2))
-      .SetDeleteCondition(PlanNodeJsonTest::BuildDummyPredicate())
-      .Build();
+                       .SetNamespaceOid(catalog::namespace_oid_t(0))
+                       .SetTableOid(catalog::table_oid_t(2))
+                       .SetDeleteCondition(PlanNodeJsonTest::BuildDummyPredicate())
+                       .Build();
 
   // Serialize to Json
   auto json = plan_node->ToJson();
@@ -621,10 +530,10 @@
   // Construct DropIndexPlanNode
   DropIndexPlanNode::Builder builder;
   auto plan_node = builder.SetDatabaseOid(catalog::db_oid_t(7))
-      .SetNamespaceOid(catalog::namespace_oid_t(0))
-      .SetIndexOid(catalog::index_oid_t(8))
-      .SetIfExist(true)
-      .Build();
+                       .SetNamespaceOid(catalog::namespace_oid_t(0))
+                       .SetIndexOid(catalog::index_oid_t(8))
+                       .SetIfExist(true)
+                       .Build();
 
   // Serialize to Json
   auto json = plan_node->ToJson();
@@ -644,9 +553,9 @@
   // Construct DropNamespacePlanNode
   DropNamespacePlanNode::Builder builder;
   auto plan_node = builder.SetDatabaseOid(catalog::db_oid_t(8))
-      .SetNamespaceOid(catalog::namespace_oid_t(9))
-      .SetIfExist(true)
-      .Build();
+                       .SetNamespaceOid(catalog::namespace_oid_t(9))
+                       .SetIfExist(true)
+                       .Build();
 
   // Serialize to Json
   auto json = plan_node->ToJson();
@@ -666,10 +575,10 @@
   // Construct DropTablePlanNode
   DropTablePlanNode::Builder builder;
   auto plan_node = builder.SetDatabaseOid(catalog::db_oid_t(9))
-      .SetNamespaceOid(catalog::namespace_oid_t(0))
-      .SetTableOid(catalog::table_oid_t(10))
-      .SetIfExist(true)
-      .Build();
+                       .SetNamespaceOid(catalog::namespace_oid_t(0))
+                       .SetTableOid(catalog::table_oid_t(10))
+                       .SetIfExist(true)
+                       .Build();
 
   // Serialize to Json
   auto json = plan_node->ToJson();
@@ -689,10 +598,10 @@
   // Construct DropTriggerPlanNode
   DropTriggerPlanNode::Builder builder;
   auto plan_node = builder.SetDatabaseOid(catalog::db_oid_t(10))
-      .SetNamespaceOid(catalog::namespace_oid_t(0))
-      .SetTriggerOid(catalog::trigger_oid_t(11))
-      .SetIfExist(true)
-      .Build();
+                       .SetNamespaceOid(catalog::namespace_oid_t(0))
+                       .SetTriggerOid(catalog::trigger_oid_t(11))
+                       .SetIfExist(true)
+                       .Build();
 
   // Serialize to Json
   auto json = plan_node->ToJson();
@@ -712,10 +621,10 @@
   // Construct DropViewPlanNode
   DropViewPlanNode::Builder builder;
   auto plan_node = builder.SetDatabaseOid(catalog::db_oid_t(11))
-      .SetNamespaceOid(catalog::namespace_oid_t(0))
-      .SetViewOid(catalog::view_oid_t(12))
-      .SetIfExist(true)
-      .Build();
+                       .SetNamespaceOid(catalog::namespace_oid_t(0))
+                       .SetViewOid(catalog::view_oid_t(12))
+                       .SetIfExist(true)
+                       .Build();
 
   // Serialize to Json
   auto json = plan_node->ToJson();
@@ -735,11 +644,11 @@
   // Construct ExportExternalFilePlanNode
   ExportExternalFilePlanNode::Builder builder;
   auto plan_node = builder.SetOutputSchema(PlanNodeJsonTest::BuildDummyOutputSchema())
-      .SetFileName("test_file")
-      .SetDelimiter(',')
-      .SetEscape('"')
-      .SetQuote('"')
-      .Build();
+                       .SetFileName("test_file")
+                       .SetDelimiter(',')
+                       .SetEscape('"')
+                       .SetQuote('"')
+                       .Build();
 
   // Serialize to Json
   auto json = plan_node->ToJson();
@@ -751,11 +660,7 @@
   EXPECT_EQ(PlanNodeType::EXPORT_EXTERNAL_FILE, deserialized_plan->GetPlanNodeType());
   auto export_external_file_plan = std::dynamic_pointer_cast<ExportExternalFilePlanNode>(deserialized_plan);
   EXPECT_EQ(*plan_node, *export_external_file_plan);
-<<<<<<< HEAD
-  //EXPECT_EQ(plan_node->Hash(), export_external_file_plan->Hash());
-=======
   EXPECT_EQ(plan_node->Hash(), export_external_file_plan->Hash());
->>>>>>> 271580a5
 }
 
 // NOLINTNEXTLINE
@@ -763,21 +668,12 @@
   // Construct HashJoinPlanNode
   HashJoinPlanNode::Builder builder;
   auto plan_node = builder.SetOutputSchema(PlanNodeJsonTest::BuildDummyOutputSchema())
-<<<<<<< HEAD
-      .SetJoinType(LogicalJoinType::INNER)
-      .SetJoinPredicate(PlanNodeJsonTest::BuildDummyPredicate())
-      .AddLeftHashKey(std::make_shared<parser::TupleValueExpression>("col1", "table1"))
-      .AddRightHashKey(std::make_shared<parser::TupleValueExpression>("col2", "table2"))
-      .SetBuildBloomFilterFlag(false)
-      .Build();
-=======
                        .SetJoinType(LogicalJoinType::INNER)
                        .SetJoinPredicate(PlanNodeJsonTest::BuildDummyPredicate())
                        .AddLeftHashKey(std::make_shared<parser::ColumnValueExpression>("table1", "col1"))
                        .AddRightHashKey(std::make_shared<parser::ColumnValueExpression>("table2", "col2"))
                        .SetBuildBloomFilterFlag(false)
                        .Build();
->>>>>>> 271580a5
 
   // Serialize to Json
   auto json = plan_node->ToJson();
@@ -797,17 +693,10 @@
   // Construct HashPlanNode
   HashPlanNode::Builder builder;
   auto plan_node = builder.SetOutputSchema(PlanNodeJsonTest::BuildDummyOutputSchema())
-<<<<<<< HEAD
-      .AddHashKey(std::make_shared<parser::TupleValueExpression>("col1", "table1"))
-      .AddHashKey(std::make_shared<parser::TupleValueExpression>("col2", "table1"))
-      .AddChild(PlanNodeJsonTest::BuildDummySeqScanPlan())
-      .Build();
-=======
                        .AddHashKey(std::make_shared<parser::ColumnValueExpression>("table1", "col1"))
                        .AddHashKey(std::make_shared<parser::ColumnValueExpression>("col2", "table1"))
                        .AddChild(PlanNodeJsonTest::BuildDummySeqScanPlan())
                        .Build();
->>>>>>> 271580a5
 
   // Serialize to Json
   auto json = plan_node->ToJson();
@@ -827,13 +716,13 @@
   // Construct IndexScanPlanNode
   IndexScanPlanNode::Builder builder;
   auto plan_node = builder.SetOutputSchema(PlanNodeJsonTest::BuildDummyOutputSchema())
-      .SetScanPredicate(PlanNodeJsonTest::BuildDummyPredicate())
-      .SetIsParallelFlag(true)
-      .SetIsForUpdateFlag(false)
-      .SetDatabaseOid(catalog::db_oid_t(0))
-      .SetIndexOid(catalog::index_oid_t(0))
-      .SetNamespaceOid(catalog::namespace_oid_t(0))
-      .Build();
+                       .SetScanPredicate(PlanNodeJsonTest::BuildDummyPredicate())
+                       .SetIsParallelFlag(true)
+                       .SetIsForUpdateFlag(false)
+                       .SetDatabaseOid(catalog::db_oid_t(0))
+                       .SetIndexOid(catalog::index_oid_t(0))
+                       .SetNamespaceOid(catalog::namespace_oid_t(0))
+                       .Build();
 
   // Serialize to Json
   auto json = plan_node->ToJson();
@@ -864,16 +753,6 @@
 
   InsertPlanNode::Builder builder;
   auto plan_node = builder.SetOutputSchema(PlanNodeJsonTest::BuildDummyOutputSchema())
-<<<<<<< HEAD
-      .SetDatabaseOid(catalog::db_oid_t(0))
-      .SetNamespaceOid(catalog::namespace_oid_t(0))
-      .SetTableOid(catalog::table_oid_t(1))
-      .AddValues(get_values(0, 2))
-      .AddValues(get_values(1, 2))
-      .AddParameterInfo(0, catalog::col_oid_t(0))
-      .AddParameterInfo(1, catalog::col_oid_t(1))
-      .Build();
-=======
                        .SetDatabaseOid(catalog::db_oid_t(0))
                        .SetNamespaceOid(catalog::namespace_oid_t(0))
                        .SetTableOid(catalog::table_oid_t(1))
@@ -882,7 +761,6 @@
                        .AddParameterInfo(0, catalog::col_oid_t(0))
                        .AddParameterInfo(1, catalog::col_oid_t(1))
                        .Build();
->>>>>>> 271580a5
 
   // Serialize to Json
   auto json = plan_node->ToJson();
@@ -899,17 +777,6 @@
   // Make sure that we are checking the ParameterInfo map correctly!
   InsertPlanNode::Builder builder2;
   auto plan_node2 = builder2.SetOutputSchema(PlanNodeJsonTest::BuildDummyOutputSchema())
-<<<<<<< HEAD
-      .SetDatabaseOid(catalog::db_oid_t(0))
-      .SetNamespaceOid(catalog::namespace_oid_t(0))
-      .SetTableOid(catalog::table_oid_t(1))
-      .AddValues(get_values(0, 3))
-      .AddValues(get_values(1, 3))
-      .AddParameterInfo(0, catalog::col_oid_t(0))
-      .AddParameterInfo(1, catalog::col_oid_t(1))
-      .AddParameterInfo(8, catalog::col_oid_t(999))
-      .Build();
-=======
                         .SetDatabaseOid(catalog::db_oid_t(0))
                         .SetNamespaceOid(catalog::namespace_oid_t(0))
                         .SetTableOid(catalog::table_oid_t(1))
@@ -919,7 +786,6 @@
                         .AddParameterInfo(1, catalog::col_oid_t(1))
                         .AddParameterInfo(8, catalog::col_oid_t(999))
                         .Build();
->>>>>>> 271580a5
   auto json2 = plan_node2->ToJson();
   EXPECT_FALSE(json2.is_null());
   auto deserialized_plan2 = DeserializePlanNode(json2);
@@ -955,9 +821,9 @@
   // Construct NestedLoopJoinPlanNode
   NestedLoopJoinPlanNode::Builder builder;
   auto plan_node = builder.SetOutputSchema(PlanNodeJsonTest::BuildDummyOutputSchema())
-      .SetJoinType(LogicalJoinType::INNER)
-      .SetJoinPredicate(PlanNodeJsonTest::BuildDummyPredicate())
-      .Build();
+                       .SetJoinType(LogicalJoinType::INNER)
+                       .SetJoinPredicate(PlanNodeJsonTest::BuildDummyPredicate())
+                       .Build();
 
   // Serialize to Json
   auto json = plan_node->ToJson();
@@ -977,11 +843,11 @@
   // Construct OrderByPlanNode
   OrderByPlanNode::Builder builder;
   auto plan_node = builder.SetOutputSchema(PlanNodeJsonTest::BuildDummyOutputSchema())
-      .AddSortKey(nullptr, OrderByOrderingType::ASC)
-      .AddSortKey(nullptr, OrderByOrderingType::DESC)
-      .SetLimit(10)
-      .SetOffset(10)
-      .Build();
+                       .AddSortKey(catalog::col_oid_t(0), OrderByOrderingType::ASC)
+                       .AddSortKey(catalog::col_oid_t(1), OrderByOrderingType::DESC)
+                       .SetLimit(10)
+                       .SetOffset(10)
+                       .Build();
 
   // Serialize to Json
   auto json = plan_node->ToJson();
@@ -1020,8 +886,8 @@
   // Construct ResultPlanNode
   ResultPlanNode::Builder builder;
   auto plan_node = builder.SetOutputSchema(PlanNodeJsonTest::BuildDummyOutputSchema())
-      .SetExpr(PlanNodeJsonTest::BuildDummyPredicate())
-      .Build();
+                       .SetExpr(PlanNodeJsonTest::BuildDummyPredicate())
+                       .Build();
 
   // Serialize to Json
   auto json = plan_node->ToJson();
@@ -1041,13 +907,13 @@
   // Construct SeqScanPlanNode
   SeqScanPlanNode::Builder builder;
   auto plan_node = builder.SetOutputSchema(PlanNodeJsonTest::BuildDummyOutputSchema())
-      .SetScanPredicate(PlanNodeJsonTest::BuildDummyPredicate())
-      .SetIsParallelFlag(true)
-      .SetIsForUpdateFlag(false)
-      .SetDatabaseOid(catalog::db_oid_t(0))
-      .SetNamespaceOid(catalog::namespace_oid_t(0))
-      .SetTableOid(catalog::table_oid_t(0))
-      .Build();
+                       .SetScanPredicate(PlanNodeJsonTest::BuildDummyPredicate())
+                       .SetIsParallelFlag(true)
+                       .SetIsForUpdateFlag(false)
+                       .SetDatabaseOid(catalog::db_oid_t(0))
+                       .SetNamespaceOid(catalog::namespace_oid_t(0))
+                       .SetTableOid(catalog::table_oid_t(0))
+                       .Build();
 
   // Serialize to Json
   auto json = plan_node->ToJson();
@@ -1086,11 +952,11 @@
 TEST(PlanNodeJsonTest, UpdatePlanNodeJsonTest) {
   UpdatePlanNode::Builder builder;
   auto plan_node = builder.SetOutputSchema(PlanNodeJsonTest::BuildDummyOutputSchema())
-      .SetDatabaseOid(catalog::db_oid_t(1000))
-      .SetNamespaceOid(catalog::namespace_oid_t(0))
-      .SetTableOid(catalog::table_oid_t(200))
-      .SetUpdatePrimaryKey(true)
-      .Build();
+                       .SetDatabaseOid(catalog::db_oid_t(1000))
+                       .SetNamespaceOid(catalog::namespace_oid_t(0))
+                       .SetTableOid(catalog::table_oid_t(200))
+                       .SetUpdatePrimaryKey(true)
+                       .Build();
 
   // Serialize to Json
   auto json = plan_node->ToJson();
