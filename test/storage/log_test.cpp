--- conflicted
+++ resolved
@@ -1,4 +1,3 @@
-#include <storage/varlen_pool.h>
 #include <unordered_map>
 #include <vector>
 
@@ -55,7 +54,7 @@
       // not read-only.
       return storage::CommitRecord::Initialize(buf, txn_begin, txn_commit, nullptr, nullptr, false, nullptr);
     }
-    // TODO(Tianyu): Without a lookup mechanism this oid is not exactly meaningful. Implement lookup when possible.
+    // TODO(Tianyu): Without a lookup mechanism this oid is not exactly meaningful. Implement lookup when possible
     auto table_oid UNUSED_ATTRIBUTE = in->ReadValue<catalog::table_oid_t>();
     auto tuple_slot = in->ReadValue<storage::TupleSlot>();
     if (record_type == storage::LogRecordType::DELETE) {
@@ -75,7 +74,7 @@
     }
 
     // Initialize the redo record.
-    auto initializer = storage::ProjectedRowInitializer(block_layout, col_ids);
+    auto initializer = storage::ProjectedRowInitializer::CreateProjectedRowInitializer(block_layout, col_ids);
     // TODO(Justin): set a pointer to the correct data table? Will this even be useful for recovery?
     auto *result = storage::RedoRecord::Initialize(buf, txn_begin, nullptr, tuple_slot, initializer);
     auto *delta = result->GetUnderlyingRecordBodyAs<storage::RedoRecord>()->Delta();
@@ -100,13 +99,14 @@
         // Read how many bytes this varlen actually is.
         const auto varlen_attribute_size = in->ReadValue<uint32_t>();
         // Allocate a varlen entry of this many bytes.
-        auto *varlen_entry = varlen_pool_.Allocate(varlen_attribute_size);
+        auto *varlen_attribute_content = common::AllocationUtil::AllocateAligned(varlen_attribute_size);
         // Fill the entry with the next bytes from the log file.
-        in->Read(varlen_entry->content_, varlen_entry->size_);
+        in->Read(varlen_attribute_content, varlen_attribute_size);
         // The attribute value in the ProjectedRow will be a pointer to this varlen entry.
         auto *dest = reinterpret_cast<storage::VarlenEntry **>(column_value_address);
         // Set the value to be the address of the varlen_entry.
-        *dest = varlen_entry;
+        auto varlen_entry = storage::VarlenEntry::Create(varlen_attribute_content, varlen_attribute_size, true);
+        *dest = &varlen_entry;
       } else {
         // For inlined attributes, just directly read into the ProjectedRow.
         in->Read(column_value_address, block_layout.AttrSize(col_ids[i]));
@@ -123,7 +123,6 @@
   storage::RecordBufferSegmentPool pool_{2000, 100};
   storage::BlockStore block_store_{100, 100};
   storage::LogManager log_manager_{LOG_FILE_NAME, &pool_};
-  storage::VarlenPool varlen_pool_;
 
   // Members related to running gc / logging.
   std::thread log_thread_;
@@ -152,7 +151,6 @@
 // then reads the logged out content to make sure they are correct
 // NOLINTNEXTLINE
 TEST_F(WriteAheadLoggingTests, LargeLogTest) {
-<<<<<<< HEAD
   // Each transaction does 5 operations. The update-select ratio of operations is 50%-50%.
   LargeTransactionTestObject tested = LargeTransactionTestObject::Builder()
                                           .SetMaxColumns(5)
@@ -166,12 +164,6 @@
                                           .SetBookkeeping(true)
                                           .SetLogManager(&log_manager_)
                                           .build();
-=======
-  // There are 5 columns. The table has 10 rows. Each transaction does 5 operations. The update-select ratio of
-  // operations is 50%-50%.
-  LargeTransactionTestObject tested(5, 10, 5, {0.5, 0.5}, &block_store_, &pool_, &generator_, true, true,
-                                    &log_manager_);
->>>>>>> 19741787
   StartLogging(10);
   StartGC(tested.GetTxnManager(), 10);
   auto result = tested.SimulateOltp(100, 4);
@@ -210,7 +202,7 @@
       // bookkeeping turned on
       auto *redo = log_record->GetUnderlyingRecordBodyAs<storage::RedoRecord>();
       // TODO(Tianyu): The DataTable field cannot be recreated from oid_t yet (we also don't really have oids),
-      //  so we are not checking it.
+      // so we are not checking it
       auto update_it = it->second->Updates()->find(redo->GetTupleSlot());
       EXPECT_NE(it->second->Updates()->end(), update_it);
       EXPECT_TRUE(StorageTestUtil::ProjectionListEqualShallow(tested.Layout(), update_it->second, redo->Delta()));
