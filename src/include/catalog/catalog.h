--- conflicted
+++ resolved
@@ -4,30 +4,12 @@
 #include <vector>
 
 #include "catalog/catalog_defs.h"
-<<<<<<< HEAD
-#include "catalog/catalog_index.h"
-#include "catalog/catalog_sql_table.h"
-#include "catalog/database_handle.h"
-#include "catalog/table_handle.h"
-#include "catalog/tablespace_handle.h"
-#include "common/strong_typedef.h"
-#include "loggers/catalog_logger.h"
-#include "storage/index/index.h"
-#include "storage/sql_table.h"
-
-namespace terrier::catalog {
-
-class DatabaseCatalogTable;
-class TablespaceCatalogTable;
-class SettingsCatalogTable;
-=======
 #include "catalog/database_catalog.h"
 #include "transaction/transaction_context.h"
 #include "transaction/transaction_defs.h"
 
 namespace terrier::catalog {
 
->>>>>>> 271580a5
 class CatalogAccessor;
 
 /**
@@ -121,166 +103,7 @@
    * @param database in which this transaction is scoped
    * @return a CatalogAccessor object for use with this transaction
    */
-<<<<<<< HEAD
-  void DeleteUserTable(transaction::TransactionContext *txn, db_oid_t db_oid, namespace_oid_t ns_oid,
-                       table_oid_t tbl_oid);
-
-  /**
-   * Return a database handle.
-   * @return the database handle
-   */
-  DatabaseCatalogTable GetDatabaseHandle();
-
-  /**
-   * Return a tablespace handle.
-   * @return the tablespace handle
-   */
-  TablespaceCatalogTable GetTablespaceHandle();
-
-  /**
-   * Return a settings handle.
-   * @return the settings handle
-   */
-  SettingsCatalogTable GetSettingsHandle();
-
-  /**
-   * Get a pointer to a user storage table.
-   * @param txn transaction
-   * @param db_oid database
-   * @param ns_oid namespace
-   * @param table_oid table
-   * @return a pointer to the Sqltable helper class
-   * @throw out_of_range exception if either oid doesn't exist or the catalog doesn't exist. ??
-   */
-  SqlTableHelper *GetUserTable(transaction::TransactionContext *txn, db_oid_t db_oid, namespace_oid_t ns_oid,
-                               table_oid_t table_oid);
-
-  /**
-   * Get a pointer to a user storage table.
-   * @param txn transaction
-   * @param db_oid database
-   * @param ns_oid namespace
-   * @param name table name
-   * @return a pointer to the Sqltable helper class
-   * @throw out_of_range exception if either oid doesn't exist or the catalog doesn't exist. ??
-   */
-  SqlTableHelper *GetUserTable(transaction::TransactionContext *txn, db_oid_t db_oid, namespace_oid_t ns_oid,
-                               const std::string &name);
-
-  /**
-   * The global counter for getting next oid. The return result should be converted into corresponding oid type
-   *
-   * This function is atomic.
-   *
-   * @return uint32_t the next oid available
-   */
-  uint32_t GetNextOid();
-
-  /**
-   * TODO(pakhtar): Implement shutdown.
-   */
-
-  /*
-   * Destructor
-   */
-  ~Catalog() {
-    // TODO(pakhtar): delete all user tables
-    // iterate over all databases and delete all system catalog tables
-    auto db_oid_map = cat_map_.begin();
-    while (db_oid_map != cat_map_.end()) {
-      db_oid_t db_oid = db_oid_map->first;
-      CATALOG_LOG_DEBUG("Deleting db_oid {}", !db_oid);
-      // delete all non-global tables
-      DeleteDatabaseTables(db_oid);
-      db_oid_map++;
-    }
-    // delete global tables
-    delete pg_database_;
-    delete pg_tablespace_;
-    delete pg_settings_;
-  }
-
-  // methods for catalog initializations
-  /**
-   * Add a catalog to the catalog mapping
-   * @param db_oid database oid
-   * @param cttype system catalog table type
-   * @param table_p catalog storage table
-   */
-  void AddToMap(db_oid_t db_oid, CatalogTableType cttype, SqlTableHelper *table_p) {
-    cat_map_[db_oid][cttype] = table_p;
-  }
-  /**
-   * Utility function for adding columns in a table to pg_attribute. To use this function, pg_attribute has to exist.
-   * @param txn the transaction that's adding the columns
-   * @param db_oid the database the pg_attribute belongs to
-   * @param table the table which the columns belong to
-   */
-  void AddColumnsToPGAttribute(transaction::TransactionContext *txn, db_oid_t db_oid,
-                               const std::shared_ptr<storage::SqlTable> &table);
-
-  /**
-   * Set values for unused columns.
-   * @param vec append to this vector of values
-   * @param cols vector of column types
-   */
-  void SetUnusedColumns(std::vector<type::TransientValue> *vec, const std::vector<SchemaCol> &cols);
-
-  /**
-   * -------------
-   * Debug support
-   * -------------
-   */
-
-  void Dump(transaction::TransactionContext *txn, db_oid_t db_oid);
-
-  /**
-   * Creates an index
-   * TODO(Amadou): Add real support for indexes
-   * @param txn transaction to use
-   * @param constraint_type type of the constraint
-   * @param schema schema for this index's key
-   * @param name of the index
-   * @return oid of the created index.
-   */
-  index_oid_t CreateIndex(transaction::TransactionContext *txn, storage::index::ConstraintType constraint_type,
-                          const storage::index::IndexKeySchema &schema, const std::string &name = "index");
-
-  /**
-   * Get a pointer to an index
-   * TODO(Amadou): Add real support for indexes
-   * @param index_oid oid of the index
-   * @return pointer to the index
-   */
-  std::shared_ptr<CatalogIndex> GetCatalogIndex(index_oid_t index_oid);
-
-  /**
-   * Get an index oid
-   * TODO(Amadou): Add real support for indexes
-   * @param name name of the index
-   * @return oid of the index
-   */
-  index_oid_t GetCatalogIndexOid(const std::string &name);
-
-  /**
-   * Temporary place holder for the real accessor.
-   */
-  std::unique_ptr<CatalogAccessor> GetAccessor(transaction::TransactionContext *txn, db_oid_t db_oid,
-                                               namespace_oid_t ns_oid);
-
- protected:
-  /**
-   * Get a pointer to a catalog storage table helper, by table type. For use ONLY on catalog tables (which are in
-   * the pg_catalog namespace).
-   *
-   * @param db_oid database that owns the table
-   * @param cttype catalog table type
-   * @return a pointer to the sql table helper for the requested table
-   */
-  SqlTableHelper *GetCatalogTable(db_oid_t db_oid, CatalogTableType cttype);
-=======
   CatalogAccessor *GetAccessor(transaction::TransactionContext *txn, db_oid_t database);
->>>>>>> 271580a5
 
  private:
   transaction::TransactionManager *txn_manager_;
@@ -316,33 +139,6 @@
    * @param dbc pointing to the appropriate database catalog object
    * @return the action which can be deferred to the appropriate moment.
    */
-<<<<<<< HEAD
-  std::string ValueTypeIdToSchemaType(type::TypeId type_id);
-
- private:
-  transaction::TransactionManager *txn_manager_;
-  // global catalogs
-  catalog::SqlTableHelper *pg_database_;
-  catalog::SqlTableHelper *pg_tablespace_;
-  catalog::SqlTableHelper *pg_settings_;
-
-  // map from db_oid, catalog enum type to sql table rw wrapper. For
-  // system catalog tables only.
-  std::unordered_map<db_oid_t, std::unordered_map<enum CatalogTableType, catalog::SqlTableHelper *>> cat_map_;
-
-  // all oid types are generated by this global counter
-  std::atomic<uint32_t> oid_;
-
-  friend class DatabaseCatalogTable;
-  friend class AttrDefCatalogTable;
-  friend class NamespaceCatalogTable;
-
-  // TODO(indexes): Add real support for indexes. This was just for TPL tests.
-  // map from catalog index_oid_t to index
-  std::unordered_map<index_oid_t, std::shared_ptr<catalog::CatalogIndex>> index_map_;
-  std::unordered_map<std::string, index_oid_t> index_names_;
-=======
   transaction::Action DeallocateDatabaseCatalog(DatabaseCatalog *dbc);
->>>>>>> 271580a5
 };
 }  // namespace terrier::catalog