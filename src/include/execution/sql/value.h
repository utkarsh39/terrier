#pragma once

#include "execution/exec/execution_context.h"
#include "execution/util/common.h"
#include "execution/util/macros.h"
#include "execution/util/math_util.h"
#include "execution/exec/execution_context.h"
#include "type/type_id.h"
#include <sstream>

namespace tpl::sql {

/**
 * A generic base catch-all SQL value
 */
struct Val {
  /**
   * Whether the value is null
   */
  bool is_null;

  /**
   * Constructs a generic value
   * @param is_null whether the value is null
   */
  explicit Val(bool is_null = false) noexcept : is_null(is_null) {}
};

/**
 * A SQL boolean value
 */
struct BoolVal : public Val {
  /**
   * raw boolean value
   */
  bool val;

  /**
   * Non-null constructor
   * @param val value of the boolean
   */
  explicit BoolVal(bool val) noexcept : Val(false), val(val) {}

  /**
   * Convert this SQL boolean into a primitive boolean. Thanks to SQL's
   * three-valued logic, we implement the following truth table:
   *
   *   Value | NULL? | Output
   * +-------+-------+--------+
   * | false | false | false  |
   * | false | true  | false  |
   * | true  | false | true   |
   * | true  | true  | false  |
   * +-------+-------+--------+
   *
   * @return converted value
   */
  bool ForceTruth() const noexcept { return !is_null && val; }

  /**
   * @return a NULL bool value
   */
  static BoolVal Null() {
    BoolVal val(false);
    val.is_null = true;
    return val;
  }
};

/**
 * An integral SQL value
 */
struct Integer : public Val {
  /**
   * raw integer value
   */
  i64 val;

  /**
   * Non-Null constructor
   * @param val raw int value
   */
  explicit Integer(i64 val) noexcept : Integer(false, val) {}

  /**
   * Generic constructor
   * @param null whether the value is NULL or not
   * @param val the raw int value
   */
  explicit Integer(bool null, i64 val) noexcept : Val(null), val(val) {}

  /**
   * Create a NULL integer
   */
  static Integer Null() {
    Integer val(0);
    val.is_null = true;
    return val;
  }
<<<<<<< HEAD

  /**
   * Perform addition
   * @param that value to add
   * @param[out] overflow whether an overflow occur
   * @return result of addition
   */
  Integer Add(const Integer &that, bool *overflow) const {
    i64 result;
    *overflow = __builtin_add_overflow(val, that.val, &result);
    return Integer(is_null || that.is_null, result);
  }

  /**
   * Perform negation
   * @param[out] overflow whether an overflow occur
   * @return result of negation
   */
  Integer Neg(bool *overflow) const {
    // TODO(Amadou): Should we use a builtin gcc function here?
    return Integer(is_null, -val);
  }



  /**
   * Perform subtraction
   * @param that value to subtract
   * @param[out] overflow whether an overflow occur
   * @return result of subtraction
   */
  Integer Sub(const Integer &that, bool *overflow) const {
    i64 result;
    *overflow = __builtin_sub_overflow(val, that.val, &result);
    return Integer(is_null || that.is_null, result);
  }

  /**
   * Perform multiplication
   * @param that value to multiply by
   * @param[out] overflow whether an overflow occur
   * @return result of multiplication
   */
  Integer Multiply(const Integer &that, bool *overflow) const {
    i64 result;
    *overflow = __builtin_mul_overflow(val, that.val, &result);
    return Integer(is_null || that.is_null, result);
  }

  /**
   * Perform division
   * @param that value to divide by
   * @return result of division
   */
  Integer Divide(const Integer &that) const {
    Integer result(0);
    if (that.val == 0) {
      result.is_null = true;
    } else {
      result.val = (val / that.val);
      result.is_null = false;
    }
    return result;
  }

  /**
   * Perform modulo
   * @param that value to mod by
   * @return result of modulo
   */
  Integer Modulo(const Integer &that) const {
    Integer result(0);
    if (that.val == 0) {
      result.is_null = true;
    } else {
      result.val = (val % that.val);
      result.is_null = false;
    }
    return result;
  }
=======
>>>>>>> fb36aa2e
};

/**
 * Real
 */
struct Real : public Val {
  /**
   * raw double value
   */
  double val;

  /**
   * Non-null float constructor
   * @param val value of the real
   */
  explicit Real(float val) noexcept : Val(false), val(val) {}

  /**
   * Non-null double constructor
   * @param val value of the double
   */
  explicit Real(double val) noexcept : Val(false), val(val) {}

  /**
   * Generic constructor
   * @param null whether the value is NULL or not
   * @param val the raw float value
   */
  explicit Integer(bool null, float val) noexcept : Val(null), val(val) {}

  /**
   * Generic constructor
   * @param null whether the value is NULL or not
   * @param val the raw double value
   */
  explicit Integer(bool null, double val) noexcept : Val(null), val(val) {}

  /**
   * Perform addition
   * @param that right operand
   * @return result of the operation
   */
  Real Add(const Real &that) {
    return Real(is_null || that.is_null, val + that.val)
  }

  /**
   * Perform addition
   * @param that right operand
   * @return result of the operation
   */
  Real Add(const Real &that) {
    return Real(is_null || that.is_null, val + that.val)
  }

  /**
   * Perform addition
   * @param that right operand
   * @return result of the operation
   */
  Real Add(const Real &that) {
    return Real(is_null || that.is_null, val + that.val)
  }

  /**
   * Perform addition
   * @param that right operand
   * @return result of the operation
   */
  Real Add(const Real &that) {
    return Real(is_null || that.is_null, val + that.val)
  }

  /**
   * @return a NULL real value
   */
  static Real Null() {
    Real real(0.0);
    real.is_null = true;
    return real;
  }
};

/**
 * A decimal SQL value
 */
struct Decimal : public Val {
  // TODO(Amadou): Check with Prashant to be sure of the meaning of val
  /**
   * bit representaion
   */
  u64 val;
  /**
   * Precision of the decimal
   */
  u32 precision;
  /**
   * Scale of the decimal
   */
  u32 scale;

  /**
   * Constructor
   * @param val bit representation
   * @param precision precision of the decimal
   * @param scale scale of the decimal
   */
  Decimal(u64 val, u32 precision, u32 scale) noexcept : Val(false), val(val), precision(precision), scale(scale) {}

  /**
   * @return a NULL decimal value
   */
  static Decimal Null() {
    Decimal val(0, 0, 0);
    val.is_null = true;
    return val;
  }
};

/**
 * A SQL string
 */
struct StringVal : public Val {
  /**
   * Maximum string length
   */
  static constexpr std::size_t kMaxStingLen = 1 * GB;

  /**
   * Raw string
   */
  char *ptr;

  /**
   * String length
   */
  u32 len;

  /**
   * Create a string value (i.e., a view) over the given potentially non-null
   * terminated byte sequence.
   * @param str The byte sequence.
   * @param len The length of the sequence.
   */
  StringVal(char *str, u32 len) noexcept
      : Val(str == nullptr), ptr(str), len(len) {}

  /**
   * Create a string value (i.e., view) over the C-style null-terminated string.
   * Note that no copy is made.
   * @param str The C-string.
   */
  explicit StringVal(const char *str) noexcept
      : StringVal(const_cast<char *>(str), u32(strlen(str))) {}

  /**
   * Create a new string using the given memory pool and length.
   * @param memory The memory pool to allocate this string's contents from
   * @param len The size of the string
   */
  StringVal(exec::ExecutionContext::StringAllocator *memory, std::size_t len)
      : ptr(nullptr), len(u32(len)) {
    if (TPL_UNLIKELY(len > kMaxStingLen)) {
      len = 0;
      is_null = true;
    } else {
      ptr = reinterpret_cast<char *>(memory->Allocate(len));
    }
  }

  /**
   * Compare if this (potentially nullable) string value is equivalent to
   * another string value, taking NULLness into account.
   * @param that The string value to compare with.
   * @return True if equivalent; false otherwise.
   */
  bool operator==(const StringVal &that) const {
    if (is_null != that.is_null) {
      return false;
    }
    if (is_null) {
      return true;
    }
    if (len != that.len) {
      return false;
    }
    return ptr == that.ptr || memcmp(ptr, that.ptr, len) == 0;
  }

  /**
   * Is this string not equivalent to another?
   * @param that The string value to compare with.
   * @return True if not equivalent; false otherwise.
   */
  bool operator!=(const StringVal &that) const { return !(*this == that); }

  /**
   * Create a NULL varchar/string
   */
  static StringVal Null() { return StringVal(static_cast<char *>(nullptr), 0); }
};


/**
 * Date
 */
struct Date : public Val {
  /**
   * Year month day struct (4 bytes)
   */
  struct YMD {
    YMD() = default;
    /**
     * Day value
     */
    i8 day;
    /**
     * Month value
     */
    i8 month;
    /**
     * Year value
     */
    i16 year;
  };

  /**
   * Date value
   * Can be represented by an int32 (for the storage layer), or by a year-month-day struct.
   */
  union {
    YMD ymd;
    i32 int_val;
  };

  /**
   * Constructor
   * @param date date value
   */
  explicit Date(i32 date) noexcept : Val(false), int_val{date} {}

  Date(i16 year, i8 month, i8 day) noexcept : Val(false), ymd{year, month, day} {}

  /**
   * @return a NULL Date.
   */
  static Date Null() {
    Date date(0);
    date.is_null = true;
    return date;
  }
};

/**
 * Timestamp
 */
struct Timestamp : public Val {
  /**
   * Time value
   */
  timespec time;

  /**
   * Constructor
   * @param time time value
   */
  explicit Timestamp(timespec time) noexcept : Val(false), time(time) {}

  /**
   * @return a NULL Timestamp
   */
  static Timestamp Null() {
    Timestamp timestamp({0, 0});
    timestamp.is_null = true;
    return timestamp;
  }
};

/**
 * Utility functions for sql values
 */
struct ValUtil {
  /**
   * @param type a terrier type
   * @return the size of the corresponding sql type
   */
  static u32 GetSqlSize(terrier::type::TypeId type) {
    switch (type) {
      case terrier::type::TypeId::TINYINT:
      case terrier::type::TypeId::SMALLINT:
      case terrier::type::TypeId::INTEGER:
      case terrier::type::TypeId::BIGINT:
        return static_cast<u32>(util::MathUtil::AlignTo(sizeof(Integer), 8));
      case terrier::type::TypeId::BOOLEAN:
        return static_cast<u32>(util::MathUtil::AlignTo(sizeof(BoolVal), 8));
      case terrier::type::TypeId::DATE:
      case terrier::type::TypeId::TIMESTAMP:
        return static_cast<u32>(util::MathUtil::AlignTo(sizeof(Date), 8));
      case terrier::type::TypeId::DECIMAL:
        return static_cast<u32>(util::MathUtil::AlignTo(sizeof(Decimal), 8));
      case terrier::type::TypeId::VARCHAR:
      case terrier::type::TypeId::VARBINARY:
        return static_cast<u32>(util::MathUtil::AlignTo(sizeof(StringVal), 8));
      default:
        return 0;
    }
  }

  static std::string DateToString(const Date & date) {
    std::stringstream ss;
    ss << date.ymd.year << "-" << date.ymd.month << "-" << date.ymd.day;
    return ss.str();
  }

  static Date StringToDate(const std::string_view & str) {
    std::stringstream ss(str.data());
    i16 year;
    i8 month, day;
    char tok;
    ss >> year >> tok;
    ss >> month >> tok;
    ss >> day;
    return Date(year, month, day);
  }
};

}  // namespace tpl::sql<|MERGE_RESOLUTION|>--- conflicted
+++ resolved
@@ -97,89 +97,6 @@
     val.is_null = true;
     return val;
   }
-<<<<<<< HEAD
-
-  /**
-   * Perform addition
-   * @param that value to add
-   * @param[out] overflow whether an overflow occur
-   * @return result of addition
-   */
-  Integer Add(const Integer &that, bool *overflow) const {
-    i64 result;
-    *overflow = __builtin_add_overflow(val, that.val, &result);
-    return Integer(is_null || that.is_null, result);
-  }
-
-  /**
-   * Perform negation
-   * @param[out] overflow whether an overflow occur
-   * @return result of negation
-   */
-  Integer Neg(bool *overflow) const {
-    // TODO(Amadou): Should we use a builtin gcc function here?
-    return Integer(is_null, -val);
-  }
-
-
-
-  /**
-   * Perform subtraction
-   * @param that value to subtract
-   * @param[out] overflow whether an overflow occur
-   * @return result of subtraction
-   */
-  Integer Sub(const Integer &that, bool *overflow) const {
-    i64 result;
-    *overflow = __builtin_sub_overflow(val, that.val, &result);
-    return Integer(is_null || that.is_null, result);
-  }
-
-  /**
-   * Perform multiplication
-   * @param that value to multiply by
-   * @param[out] overflow whether an overflow occur
-   * @return result of multiplication
-   */
-  Integer Multiply(const Integer &that, bool *overflow) const {
-    i64 result;
-    *overflow = __builtin_mul_overflow(val, that.val, &result);
-    return Integer(is_null || that.is_null, result);
-  }
-
-  /**
-   * Perform division
-   * @param that value to divide by
-   * @return result of division
-   */
-  Integer Divide(const Integer &that) const {
-    Integer result(0);
-    if (that.val == 0) {
-      result.is_null = true;
-    } else {
-      result.val = (val / that.val);
-      result.is_null = false;
-    }
-    return result;
-  }
-
-  /**
-   * Perform modulo
-   * @param that value to mod by
-   * @return result of modulo
-   */
-  Integer Modulo(const Integer &that) const {
-    Integer result(0);
-    if (that.val == 0) {
-      result.is_null = true;
-    } else {
-      result.val = (val % that.val);
-      result.is_null = false;
-    }
-    return result;
-  }
-=======
->>>>>>> fb36aa2e
 };
 
 /**
@@ -208,50 +125,14 @@
    * @param null whether the value is NULL or not
    * @param val the raw float value
    */
-  explicit Integer(bool null, float val) noexcept : Val(null), val(val) {}
+  explicit Real(bool null, float val) noexcept : Val(null), val(val) {}
 
   /**
    * Generic constructor
    * @param null whether the value is NULL or not
    * @param val the raw double value
    */
-  explicit Integer(bool null, double val) noexcept : Val(null), val(val) {}
-
-  /**
-   * Perform addition
-   * @param that right operand
-   * @return result of the operation
-   */
-  Real Add(const Real &that) {
-    return Real(is_null || that.is_null, val + that.val)
-  }
-
-  /**
-   * Perform addition
-   * @param that right operand
-   * @return result of the operation
-   */
-  Real Add(const Real &that) {
-    return Real(is_null || that.is_null, val + that.val)
-  }
-
-  /**
-   * Perform addition
-   * @param that right operand
-   * @return result of the operation
-   */
-  Real Add(const Real &that) {
-    return Real(is_null || that.is_null, val + that.val)
-  }
-
-  /**
-   * Perform addition
-   * @param that right operand
-   * @return result of the operation
-   */
-  Real Add(const Real &that) {
-    return Real(is_null || that.is_null, val + that.val)
-  }
+  explicit Real(bool null, double val) noexcept : Val(null), val(val) {}
 
   /**
    * @return a NULL real value
@@ -395,15 +276,15 @@
     /**
      * Day value
      */
-    i8 day;
+    u8 day;
     /**
      * Month value
      */
-    i8 month;
+    u8 month;
     /**
      * Year value
      */
-    i16 year;
+    u16 year;
   };
 
   /**
@@ -421,7 +302,7 @@
    */
   explicit Date(i32 date) noexcept : Val(false), int_val{date} {}
 
-  Date(i16 year, i8 month, i8 day) noexcept : Val(false), ymd{year, month, day} {}
+  Date(u16 year, u8 month, u8 day) noexcept : Val(false), ymd{day, month, year} {}
 
   /**
    * @return a NULL Date.
@@ -496,8 +377,8 @@
 
   static Date StringToDate(const std::string_view & str) {
     std::stringstream ss(str.data());
-    i16 year;
-    i8 month, day;
+    u16 year;
+    u8 month, day;
     char tok;
     ss >> year >> tok;
     ss >> month >> tok;
