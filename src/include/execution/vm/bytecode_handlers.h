--- conflicted
+++ resolved
@@ -180,13 +180,8 @@
   *memory = exec_ctx->GetMemoryPool();
 }
 
-<<<<<<< HEAD
 void OpThreadStateContainerInit(terrier::execution::sql::ThreadStateContainer *thread_state_container,
                                 terrier::execution::sql::MemoryPool *memory);
-=======
-void OpThreadStateContainerInit(terrier::sql::ThreadStateContainer *thread_state_container,
-                                terrier::sql::MemoryPool *memory);
->>>>>>> c0e9b1f3
 
 VM_OP_HOT void OpThreadStateContainerReset(terrier::execution::sql::ThreadStateContainer *thread_state_container,
                                            u32 size, terrier::execution::sql::ThreadStateContainer::InitFn init_fn,
@@ -195,15 +190,9 @@
   thread_state_container->Reset(size, init_fn, destroy_fn, ctx);
 }
 
-<<<<<<< HEAD
 VM_OP_HOT void OpThreadStateContainerIterate(terrier::execution::sql::ThreadStateContainer *thread_state_container,
                                              void *const state,
                                              terrier::execution::sql::ThreadStateContainer::IterateFn iterate_fn) {
-=======
-VM_OP_HOT void OpThreadStateContainerIterate(terrier::sql::ThreadStateContainer *thread_state_container,
-                                             void *const state,
-                                             terrier::sql::ThreadStateContainer::IterateFn iterate_fn) {
->>>>>>> c0e9b1f3
   thread_state_container->IterateStates(state, iterate_fn);
 }
 
@@ -216,11 +205,7 @@
 void OpTableVectorIteratorConstruct(terrier::execution::sql::TableVectorIterator *iter, u32 table_oid,
                                     terrier::execution::exec::ExecutionContext *exec_ctx);
 
-<<<<<<< HEAD
 VM_OP_HOT void OpTableVectorIteratorAddCol(terrier::execution::sql::TableVectorIterator *iter, u32 col_oid) {
-=======
-VM_OP_HOT void OpTableVectorIteratorAddCol(terrier::sql::TableVectorIterator *iter, u32 col_oid) {
->>>>>>> c0e9b1f3
   iter->AddCol(col_oid);
 }
 
@@ -361,13 +346,8 @@
   *out = terrier::execution::sql::StringVal(reinterpret_cast<const char *>(varlen->Content()), varlen->Size());
 }
 
-<<<<<<< HEAD
 VM_OP_HOT void OpPCIGetTinyIntNull(terrier::execution::sql::Integer *out,
                                    terrier::execution::sql::ProjectedColumnsIterator *iter, u16 col_idx) {
-=======
-VM_OP_HOT void OpPCIGetTinyIntNull(terrier::sql::Integer *out, terrier::sql::ProjectedColumnsIterator *iter,
-                                   u16 col_idx) {
->>>>>>> c0e9b1f3
   // Read
   bool null = false;
   auto *ptr = iter->Get<i8, true>(col_idx, &null);
@@ -378,13 +358,8 @@
   out->val = *ptr;
 }
 
-<<<<<<< HEAD
 VM_OP_HOT void OpPCIGetSmallIntNull(terrier::execution::sql::Integer *out,
                                     terrier::execution::sql::ProjectedColumnsIterator *iter, u16 col_idx) {
-=======
-VM_OP_HOT void OpPCIGetSmallIntNull(terrier::sql::Integer *out, terrier::sql::ProjectedColumnsIterator *iter,
-                                    u16 col_idx) {
->>>>>>> c0e9b1f3
   // Read
   bool null = false;
   auto *ptr = iter->Get<i16, true>(col_idx, &null);
@@ -395,13 +370,8 @@
   out->val = *ptr;
 }
 
-<<<<<<< HEAD
 VM_OP_HOT void OpPCIGetIntegerNull(terrier::execution::sql::Integer *out,
                                    terrier::execution::sql::ProjectedColumnsIterator *iter, u16 col_idx) {
-=======
-VM_OP_HOT void OpPCIGetIntegerNull(terrier::sql::Integer *out, terrier::sql::ProjectedColumnsIterator *iter,
-                                   u16 col_idx) {
->>>>>>> c0e9b1f3
   // Read
   bool null = false;
   auto *ptr = iter->Get<i32, true>(col_idx, &null);
@@ -412,13 +382,8 @@
   out->val = *ptr;
 }
 
-<<<<<<< HEAD
 VM_OP_HOT void OpPCIGetBigIntNull(terrier::execution::sql::Integer *out,
                                   terrier::execution::sql::ProjectedColumnsIterator *iter, u16 col_idx) {
-=======
-VM_OP_HOT void OpPCIGetBigIntNull(terrier::sql::Integer *out, terrier::sql::ProjectedColumnsIterator *iter,
-                                  u16 col_idx) {
->>>>>>> c0e9b1f3
   // Read
   bool null = false;
   auto *ptr = iter->Get<i64, true>(col_idx, &null);
@@ -453,13 +418,8 @@
   out->val = *ptr;
 }
 
-<<<<<<< HEAD
 VM_OP_HOT void OpPCIGetDecimalNull(terrier::execution::sql::Decimal *out,
                                    terrier::execution::sql::ProjectedColumnsIterator *iter, u16 col_idx) {
-=======
-VM_OP_HOT void OpPCIGetDecimalNull(terrier::sql::Decimal *out, terrier::sql::ProjectedColumnsIterator *iter,
-                                   u16 col_idx) {
->>>>>>> c0e9b1f3
   out->val = 0;
   out->is_null = false;
 }
@@ -476,13 +436,8 @@
   out->int_val = *ptr;
 }
 
-<<<<<<< HEAD
 VM_OP_HOT void OpPCIGetVarlenNull(terrier::execution::sql::StringVal *out,
                                   terrier::execution::sql::ProjectedColumnsIterator *iter, u16 col_idx) {
-=======
-VM_OP_HOT void OpPCIGetVarlenNull(terrier::sql::StringVal *out, terrier::sql::ProjectedColumnsIterator *iter,
-                                  u16 col_idx) {
->>>>>>> c0e9b1f3
   // Read
   bool null = false;
   auto *varlen = iter->Get<terrier::storage::VarlenEntry, true>(col_idx, &null);
@@ -502,13 +457,8 @@
 void OpPCIFilterGreaterThan(u64 *size, terrier::execution::sql::ProjectedColumnsIterator *iter, u32 col_idx, i8 type,
                             i64 val);
 
-<<<<<<< HEAD
 void OpPCIFilterGreaterThanEqual(u64 *size, terrier::execution::sql::ProjectedColumnsIterator *iter, u32 col_idx,
                                  i8 type, i64 val);
-=======
-void OpPCIFilterGreaterThanEqual(u64 *size, terrier::sql::ProjectedColumnsIterator *iter, u32 col_idx, i8 type,
-                                 i64 val);
->>>>>>> c0e9b1f3
 
 void OpPCIFilterLessThan(u64 *size, terrier::execution::sql::ProjectedColumnsIterator *iter, u32 col_idx, i8 type,
                          i64 val);
@@ -533,13 +483,8 @@
   *hash_val = input->is_null ? 0 : *hash_val;
 }
 
-<<<<<<< HEAD
 VM_OP_HOT void OpHashString(hash_t *hash_val, terrier::execution::sql::StringVal *input) {
   *hash_val = terrier::execution::util::Hasher::Hash<terrier::execution::util::HashMethod::xxHash3>(
-=======
-VM_OP_HOT void OpHashString(hash_t *hash_val, terrier::sql::StringVal *input) {
-  *hash_val = terrier::util::Hasher::Hash<terrier::util::HashMethod::xxHash3>(
->>>>>>> c0e9b1f3
       reinterpret_cast<const u8 *>(input->Content()), input->len);
   *hash_val = input->is_null ? 0 : *hash_val;
 }
@@ -556,23 +501,13 @@
 
 void OpFilterManagerStartNewClause(terrier::execution::sql::FilterManager *filter_manager);
 
-<<<<<<< HEAD
 void OpFilterManagerInsertFlavor(terrier::execution::sql::FilterManager *filter_manager,
                                  terrier::execution::sql::FilterManager::MatchFn flavor);
-=======
-void OpFilterManagerInsertFlavor(terrier::sql::FilterManager *filter_manager,
-                                 terrier::sql::FilterManager::MatchFn flavor);
->>>>>>> c0e9b1f3
 
 void OpFilterManagerFinalize(terrier::execution::sql::FilterManager *filter_manager);
 
-<<<<<<< HEAD
 void OpFilterManagerRunFilters(terrier::execution::sql::FilterManager *filter_manager,
                                terrier::execution::sql::ProjectedColumnsIterator *pci);
-=======
-void OpFilterManagerRunFilters(terrier::sql::FilterManager *filter_manager,
-                               terrier::sql::ProjectedColumnsIterator *pci);
->>>>>>> c0e9b1f3
 
 void OpFilterManagerFree(terrier::execution::sql::FilterManager *filter_manager);
 
@@ -610,7 +545,6 @@
 
 VM_OP_HOT void OpInitVarlen(terrier::execution::sql::StringVal *result, uintptr_t data) {
   auto *varlen = reinterpret_cast<terrier::storage::VarlenEntry *>(data);
-<<<<<<< HEAD
   *result = terrier::execution::sql::StringVal(reinterpret_cast<const char *>(varlen->Content()), varlen->Size());
 }
 
@@ -644,35 +578,6 @@
                                   const terrier::execution::sql::TYPE *const left,            \
                                   const terrier::execution::sql::TYPE *const right) {         \
     terrier::execution::sql::ComparisonFunctions::Ne##TYPE(result, *left, *right);            \
-=======
-  *result = terrier::sql::StringVal(reinterpret_cast<const char *>(varlen->Content()), varlen->Size());
-}
-
-#define GEN_SQL_COMPARISONS(TYPE)                                                                                    \
-  VM_OP_HOT void OpGreaterThan##TYPE(terrier::sql::BoolVal *const result, const terrier::sql::TYPE *const left,      \
-                                     const terrier::sql::TYPE *const right) {                                        \
-    terrier::sql::ComparisonFunctions::Gt##TYPE(result, *left, *right);                                              \
-  }                                                                                                                  \
-  VM_OP_HOT void OpGreaterThanEqual##TYPE(terrier::sql::BoolVal *const result, const terrier::sql::TYPE *const left, \
-                                          const terrier::sql::TYPE *const right) {                                   \
-    terrier::sql::ComparisonFunctions::Ge##TYPE(result, *left, *right);                                              \
-  }                                                                                                                  \
-  VM_OP_HOT void OpEqual##TYPE(terrier::sql::BoolVal *const result, const terrier::sql::TYPE *const left,            \
-                               const terrier::sql::TYPE *const right) {                                              \
-    terrier::sql::ComparisonFunctions::Eq##TYPE(result, *left, *right);                                              \
-  }                                                                                                                  \
-  VM_OP_HOT void OpLessThan##TYPE(terrier::sql::BoolVal *const result, const terrier::sql::TYPE *const left,         \
-                                  const terrier::sql::TYPE *const right) {                                           \
-    terrier::sql::ComparisonFunctions::Lt##TYPE(result, *left, *right);                                              \
-  }                                                                                                                  \
-  VM_OP_HOT void OpLessThanEqual##TYPE(terrier::sql::BoolVal *const result, const terrier::sql::TYPE *const left,    \
-                                       const terrier::sql::TYPE *const right) {                                      \
-    terrier::sql::ComparisonFunctions::Le##TYPE(result, *left, *right);                                              \
-  }                                                                                                                  \
-  VM_OP_HOT void OpNotEqual##TYPE(terrier::sql::BoolVal *const result, const terrier::sql::TYPE *const left,         \
-                                  const terrier::sql::TYPE *const right) {                                           \
-    terrier::sql::ComparisonFunctions::Ne##TYPE(result, *left, *right);                                              \
->>>>>>> c0e9b1f3
   }
 
 GEN_SQL_COMPARISONS(Integer)
@@ -772,11 +677,7 @@
 VM_OP_HOT void OpAggregationHashTableLookup(byte **result,
                                             terrier::execution::sql::AggregationHashTable *const agg_hash_table,
                                             const hash_t hash_val,
-<<<<<<< HEAD
                                             const terrier::execution::sql::AggregationHashTable::KeyEqFn key_eq_fn,
-=======
-                                            const terrier::sql::AggregationHashTable::KeyEqFn key_eq_fn,
->>>>>>> c0e9b1f3
                                             void *iters[]) {
   *result = agg_hash_table->Lookup(hash_val, key_eq_fn, iters);
 }
@@ -792,15 +693,9 @@
 }
 
 VM_OP_HOT void OpAggregationHashTableTransferPartitions(
-<<<<<<< HEAD
     terrier::execution::sql::AggregationHashTable *const agg_hash_table,
     terrier::execution::sql::ThreadStateContainer *const thread_state_container, const u32 agg_ht_offset,
     const terrier::execution::sql::AggregationHashTable::MergePartitionFn merge_partition_fn) {
-=======
-    terrier::sql::AggregationHashTable *const agg_hash_table,
-    terrier::sql::ThreadStateContainer *const thread_state_container, const u32 agg_ht_offset,
-    const terrier::sql::AggregationHashTable::MergePartitionFn merge_partition_fn) {
->>>>>>> c0e9b1f3
   agg_hash_table->TransferMemoryAndPartitions(thread_state_container, agg_ht_offset, merge_partition_fn);
 }
 
@@ -826,11 +721,7 @@
 }
 
 VM_OP_HOT void OpAggregationHashTableIteratorGetRow(const byte **row,
-<<<<<<< HEAD
-                                                    terrier::execution::sql::AggregationHashTableIterator *iter) {
-=======
-                                                    terrier::sql::AggregationHashTableIterator *iter) {
->>>>>>> c0e9b1f3
+                           terrier::execution::sql::AggregationHashTableIterator *iter) {
   *row = iter->GetCurrentAggregateRow();
 }
 
@@ -864,12 +755,8 @@
   new (agg) terrier::execution::sql::CountAggregate();
 }
 
-<<<<<<< HEAD
 VM_OP_HOT void OpCountAggregateAdvance(terrier::execution::sql::CountAggregate *agg,
                                        terrier::execution::sql::Val *val) {
-=======
-VM_OP_HOT void OpCountAggregateAdvance(terrier::sql::CountAggregate *agg, terrier::sql::Val *val) {
->>>>>>> c0e9b1f3
   agg->Advance(*val);
 }
 
@@ -892,13 +779,8 @@
 // COUNT(*)
 //
 
-<<<<<<< HEAD
 VM_OP_HOT void OpCountStarAggregateInit(terrier::execution::sql::CountStarAggregate *agg) {
   new (agg) terrier::execution::sql::CountStarAggregate();
-=======
-VM_OP_HOT void OpCountStarAggregateInit(terrier::sql::CountStarAggregate *agg) {
-  new (agg) terrier::sql::CountStarAggregate();
->>>>>>> c0e9b1f3
 }
 
 VM_OP_HOT void OpCountStarAggregateAdvance(terrier::execution::sql::CountStarAggregate *agg,
@@ -913,13 +795,8 @@
 
 VM_OP_HOT void OpCountStarAggregateReset(terrier::execution::sql::CountStarAggregate *agg) { agg->Reset(); }
 
-<<<<<<< HEAD
 VM_OP_HOT void OpCountStarAggregateGetResult(terrier::execution::sql::Integer *result,
                                              const terrier::execution::sql::CountStarAggregate *agg) {
-=======
-VM_OP_HOT void OpCountStarAggregateGetResult(terrier::sql::Integer *result,
-                                             const terrier::sql::CountStarAggregate *agg) {
->>>>>>> c0e9b1f3
   *result = agg->GetCountResult();
 }
 
@@ -947,13 +824,8 @@
 
 VM_OP_HOT void OpIntegerSumAggregateReset(terrier::execution::sql::IntegerSumAggregate *agg) { agg->Reset(); }
 
-<<<<<<< HEAD
 VM_OP_HOT void OpIntegerSumAggregateGetResult(terrier::execution::sql::Integer *result,
                                               const terrier::execution::sql::IntegerSumAggregate *agg) {
-=======
-VM_OP_HOT void OpIntegerSumAggregateGetResult(terrier::sql::Integer *result,
-                                              const terrier::sql::IntegerSumAggregate *agg) {
->>>>>>> c0e9b1f3
   *result = agg->GetResultSum();
 }
 
@@ -981,13 +853,8 @@
 
 VM_OP_HOT void OpIntegerMaxAggregateReset(terrier::execution::sql::IntegerMaxAggregate *agg) { agg->Reset(); }
 
-<<<<<<< HEAD
 VM_OP_HOT void OpIntegerMaxAggregateGetResult(terrier::execution::sql::Integer *result,
                                               const terrier::execution::sql::IntegerMaxAggregate *agg) {
-=======
-VM_OP_HOT void OpIntegerMaxAggregateGetResult(terrier::sql::Integer *result,
-                                              const terrier::sql::IntegerMaxAggregate *agg) {
->>>>>>> c0e9b1f3
   *result = agg->GetResultMax();
 }
 
@@ -1015,13 +882,8 @@
 
 VM_OP_HOT void OpIntegerMinAggregateReset(terrier::execution::sql::IntegerMinAggregate *agg) { agg->Reset(); }
 
-<<<<<<< HEAD
 VM_OP_HOT void OpIntegerMinAggregateGetResult(terrier::execution::sql::Integer *result,
                                               const terrier::execution::sql::IntegerMinAggregate *agg) {
-=======
-VM_OP_HOT void OpIntegerMinAggregateGetResult(terrier::sql::Integer *result,
-                                              const terrier::sql::IntegerMinAggregate *agg) {
->>>>>>> c0e9b1f3
   *result = agg->GetResultMin();
 }
 
@@ -1033,13 +895,8 @@
 // SUM(real)
 //
 
-<<<<<<< HEAD
 VM_OP_HOT void OpRealSumAggregateInit(terrier::execution::sql::RealSumAggregate *agg) {
   new (agg) terrier::execution::sql::RealSumAggregate();
-=======
-VM_OP_HOT void OpRealSumAggregateInit(terrier::sql::RealSumAggregate *agg) {
-  new (agg) terrier::sql::RealSumAggregate();
->>>>>>> c0e9b1f3
 }
 
 VM_OP_HOT void OpRealSumAggregateAdvance(terrier::execution::sql::RealSumAggregate *agg,
@@ -1047,13 +904,8 @@
   agg->Advance(*val);
 }
 
-<<<<<<< HEAD
 VM_OP_HOT void OpRealSumAggregateMerge(terrier::execution::sql::RealSumAggregate *agg_1,
                                        const terrier::execution::sql::RealSumAggregate *agg_2) {
-=======
-VM_OP_HOT void OpRealSumAggregateMerge(terrier::sql::RealSumAggregate *agg_1,
-                                       const terrier::sql::RealSumAggregate *agg_2) {
->>>>>>> c0e9b1f3
   agg_1->Merge(*agg_2);
 }
 
@@ -1070,13 +922,8 @@
 // MAX(real_type)
 //
 
-<<<<<<< HEAD
 VM_OP_HOT void OpRealMaxAggregateInit(terrier::execution::sql::RealMaxAggregate *agg) {
   new (agg) terrier::execution::sql::RealMaxAggregate();
-=======
-VM_OP_HOT void OpRealMaxAggregateInit(terrier::sql::RealMaxAggregate *agg) {
-  new (agg) terrier::sql::RealMaxAggregate();
->>>>>>> c0e9b1f3
 }
 
 VM_OP_HOT void OpRealMaxAggregateAdvance(terrier::execution::sql::RealMaxAggregate *agg,
@@ -1084,13 +931,8 @@
   agg->Advance(*val);
 }
 
-<<<<<<< HEAD
 VM_OP_HOT void OpRealMaxAggregateMerge(terrier::execution::sql::RealMaxAggregate *agg_1,
                                        const terrier::execution::sql::RealMaxAggregate *agg_2) {
-=======
-VM_OP_HOT void OpRealMaxAggregateMerge(terrier::sql::RealMaxAggregate *agg_1,
-                                       const terrier::sql::RealMaxAggregate *agg_2) {
->>>>>>> c0e9b1f3
   agg_1->Merge(*agg_2);
 }
 
@@ -1107,13 +949,8 @@
 // MIN(real_type)
 //
 
-<<<<<<< HEAD
 VM_OP_HOT void OpRealMinAggregateInit(terrier::execution::sql::RealMinAggregate *agg) {
   new (agg) terrier::execution::sql::RealMinAggregate();
-=======
-VM_OP_HOT void OpRealMinAggregateInit(terrier::sql::RealMinAggregate *agg) {
-  new (agg) terrier::sql::RealMinAggregate();
->>>>>>> c0e9b1f3
 }
 
 VM_OP_HOT void OpRealMinAggregateAdvance(terrier::execution::sql::RealMinAggregate *agg,
@@ -1121,13 +958,8 @@
   agg->Advance(*val);
 }
 
-<<<<<<< HEAD
 VM_OP_HOT void OpRealMinAggregateMerge(terrier::execution::sql::RealMinAggregate *agg_1,
                                        const terrier::execution::sql::RealMinAggregate *agg_2) {
-=======
-VM_OP_HOT void OpRealMinAggregateMerge(terrier::sql::RealMinAggregate *agg_1,
-                                       const terrier::sql::RealMinAggregate *agg_2) {
->>>>>>> c0e9b1f3
   agg_1->Merge(*agg_2);
 }
 
@@ -1153,12 +985,8 @@
   agg->Advance(*val);
 }
 
-<<<<<<< HEAD
 VM_OP_HOT void OpRealAvgAggregateAdvance(terrier::execution::sql::AvgAggregate *agg,
                                          const terrier::execution::sql::Real *val) {
-=======
-VM_OP_HOT void OpRealAvgAggregateAdvance(terrier::sql::AvgAggregate *agg, const terrier::sql::Real *val) {
->>>>>>> c0e9b1f3
   agg->Advance(*val);
 }
 
@@ -1179,13 +1007,8 @@
 // Hash Joins
 // ---------------------------------------------------------
 
-<<<<<<< HEAD
 void OpJoinHashTableInit(terrier::execution::sql::JoinHashTable *join_hash_table,
                          terrier::execution::sql::MemoryPool *memory, u32 tuple_size);
-=======
-void OpJoinHashTableInit(terrier::sql::JoinHashTable *join_hash_table, terrier::sql::MemoryPool *memory,
-                         u32 tuple_size);
->>>>>>> c0e9b1f3
 
 VM_OP_HOT void OpJoinHashTableAllocTuple(byte **result, terrier::execution::sql::JoinHashTable *join_hash_table,
                                          hash_t hash) {
@@ -1224,13 +1047,8 @@
 // Sorting
 // ---------------------------------------------------------
 
-<<<<<<< HEAD
 void OpSorterInit(terrier::execution::sql::Sorter *sorter, terrier::execution::sql::MemoryPool *memory,
                   terrier::execution::sql::Sorter::ComparisonFunction cmp_fn, u32 tuple_size);
-=======
-void OpSorterInit(terrier::sql::Sorter *sorter, terrier::sql::MemoryPool *memory,
-                  terrier::sql::Sorter::ComparisonFunction cmp_fn, u32 tuple_size);
->>>>>>> c0e9b1f3
 
 VM_OP_HOT void OpSorterAllocTuple(byte **result, terrier::execution::sql::Sorter *sorter) {
   *result = sorter->AllocInputTuple();
@@ -1257,11 +1075,7 @@
 
 void OpSorterIteratorInit(terrier::execution::sql::SorterIterator *iter, terrier::execution::sql::Sorter *sorter);
 
-<<<<<<< HEAD
 VM_OP_HOT void OpSorterIteratorHasNext(bool *has_more, terrier::execution::sql::SorterIterator *iter) {
-=======
-VM_OP_HOT void OpSorterIteratorHasNext(bool *has_more, terrier::sql::SorterIterator *iter) {
->>>>>>> c0e9b1f3
   *has_more = iter->HasNext();
 }
 
@@ -1352,13 +1166,8 @@
   terrier::execution::sql::ArithmeticFunctions::Truncate(result, *v);
 }
 
-<<<<<<< HEAD
 VM_OP_WARM void OpLn(terrier::execution::sql::Real *result, const terrier::execution::sql::Real *v) {
   terrier::execution::sql::ArithmeticFunctions::Ln(result, *v);
-=======
-VM_OP_WARM void OpLn(terrier::sql::Real *result, const terrier::sql::Real *v) {
-  terrier::sql::ArithmeticFunctions::Ln(result, *v);
->>>>>>> c0e9b1f3
 }
 
 VM_OP_WARM void OpLog2(terrier::execution::sql::Real *result, const terrier::execution::sql::Real *v) {
@@ -1385,15 +1194,9 @@
   terrier::execution::sql::ArithmeticFunctions::Round(result, *v);
 }
 
-<<<<<<< HEAD
 VM_OP_WARM void OpRoundUpTo(terrier::execution::sql::Real *result, const terrier::execution::sql::Real *v,
                             const terrier::execution::sql::Integer *scale) {
   terrier::execution::sql::ArithmeticFunctions::RoundUpTo(result, *v, *scale);
-=======
-VM_OP_WARM void OpRoundUpTo(terrier::sql::Real *result, const terrier::sql::Real *v,
-                            const terrier::sql::Integer *scale) {
-  terrier::sql::ArithmeticFunctions::RoundUpTo(result, *v, *scale);
->>>>>>> c0e9b1f3
 }
 
 VM_OP_WARM void OpLog(terrier::execution::sql::Real *result, const terrier::execution::sql::Real *base,
@@ -1427,7 +1230,6 @@
   terrier::execution::sql::StringFunctions::CharLength(ctx, result, *str);
 }
 
-<<<<<<< HEAD
 VM_OP_WARM void OpLeft(terrier::execution::exec::ExecutionContext *ctx, terrier::execution::sql::StringVal *result,
                        const terrier::execution::sql::StringVal *str, const terrier::execution::sql::Integer *n) {
   terrier::execution::sql::StringFunctions::Left(ctx, result, *str, *n);
@@ -1458,37 +1260,6 @@
 VM_OP_WARM void OpRepeat(terrier::execution::exec::ExecutionContext *ctx, terrier::execution::sql::StringVal *result,
                          const terrier::execution::sql::StringVal *str, const terrier::execution::sql::Integer *n) {
   terrier::execution::sql::StringFunctions::Repeat(ctx, result, *str, *n);
-=======
-VM_OP_WARM void OpLeft(terrier::exec::ExecutionContext *ctx, terrier::sql::StringVal *result,
-                       const terrier::sql::StringVal *str, const terrier::sql::Integer *n) {
-  terrier::sql::StringFunctions::Left(ctx, result, *str, *n);
-}
-
-VM_OP_WARM void OpLength(terrier::exec::ExecutionContext *ctx, terrier::sql::Integer *result,
-                         const terrier::sql::StringVal *str) {
-  terrier::sql::StringFunctions::Length(ctx, result, *str);
-}
-
-VM_OP_WARM void OpLower(terrier::exec::ExecutionContext *ctx, terrier::sql::StringVal *result,
-                        const terrier::sql::StringVal *str) {
-  terrier::sql::StringFunctions::Lower(ctx, result, *str);
-}
-
-VM_OP_WARM void OpLPad(terrier::exec::ExecutionContext *ctx, terrier::sql::StringVal *result,
-                       const terrier::sql::StringVal *str, const terrier::sql::Integer *len,
-                       const terrier::sql::StringVal *pad) {
-  terrier::sql::StringFunctions::Lpad(ctx, result, *str, *len, *pad);
-}
-
-VM_OP_WARM void OpLTrim(terrier::exec::ExecutionContext *ctx, terrier::sql::StringVal *result,
-                        const terrier::sql::StringVal *str, const terrier::sql::StringVal *chars) {
-  terrier::sql::StringFunctions::Ltrim(ctx, result, *str, *chars);
-}
-
-VM_OP_WARM void OpRepeat(terrier::exec::ExecutionContext *ctx, terrier::sql::StringVal *result,
-                         const terrier::sql::StringVal *str, const terrier::sql::Integer *n) {
-  terrier::sql::StringFunctions::Repeat(ctx, result, *str, *n);
->>>>>>> c0e9b1f3
 }
 
 VM_OP_WARM void OpReverse(terrier::execution::exec::ExecutionContext *ctx, terrier::execution::sql::StringVal *result,
@@ -1496,7 +1267,6 @@
   terrier::execution::sql::StringFunctions::Reverse(ctx, result, *str);
 }
 
-<<<<<<< HEAD
 VM_OP_WARM void OpRight(terrier::execution::exec::ExecutionContext *ctx, terrier::execution::sql::StringVal *result,
                         const terrier::execution::sql::StringVal *str, const terrier::execution::sql::Integer *n) {
   terrier::execution::sql::StringFunctions::Right(ctx, result, *str, *n);
@@ -1512,22 +1282,6 @@
                         const terrier::execution::sql::StringVal *str,
                         const terrier::execution::sql::StringVal *chars) {
   terrier::execution::sql::StringFunctions::Rtrim(ctx, result, *str, *chars);
-=======
-VM_OP_WARM void OpRight(terrier::exec::ExecutionContext *ctx, terrier::sql::StringVal *result,
-                        const terrier::sql::StringVal *str, const terrier::sql::Integer *n) {
-  terrier::sql::StringFunctions::Right(ctx, result, *str, *n);
-}
-
-VM_OP_WARM void OpRPad(terrier::exec::ExecutionContext *ctx, terrier::sql::StringVal *result,
-                       const terrier::sql::StringVal *str, const terrier::sql::Integer *n,
-                       const terrier::sql::StringVal *pad) {
-  terrier::sql::StringFunctions::Rpad(ctx, result, *str, *n, *pad);
-}
-
-VM_OP_WARM void OpRTrim(terrier::exec::ExecutionContext *ctx, terrier::sql::StringVal *result,
-                        const terrier::sql::StringVal *str, const terrier::sql::StringVal *chars) {
-  terrier::sql::StringFunctions::Rtrim(ctx, result, *str, *chars);
->>>>>>> c0e9b1f3
 }
 
 VM_OP_WARM void OpSplitPart(terrier::execution::exec::ExecutionContext *ctx, terrier::execution::sql::StringVal *result,
@@ -1543,7 +1297,6 @@
   terrier::execution::sql::StringFunctions::Substring(ctx, result, *str, *pos, *len);
 }
 
-<<<<<<< HEAD
 VM_OP_WARM void OpTrim(terrier::execution::exec::ExecutionContext *ctx, terrier::execution::sql::StringVal *result,
                        const terrier::execution::sql::StringVal *str, const terrier::execution::sql::StringVal *chars) {
   terrier::execution::sql::StringFunctions::Trim(ctx, result, *str, *chars);
@@ -1552,16 +1305,6 @@
 VM_OP_WARM void OpUpper(terrier::execution::exec::ExecutionContext *ctx, terrier::execution::sql::StringVal *result,
                         const terrier::execution::sql::StringVal *str) {
   terrier::execution::sql::StringFunctions::Upper(ctx, result, *str);
-=======
-VM_OP_WARM void OpTrim(terrier::exec::ExecutionContext *ctx, terrier::sql::StringVal *result,
-                       const terrier::sql::StringVal *str, const terrier::sql::StringVal *chars) {
-  terrier::sql::StringFunctions::Trim(ctx, result, *str, *chars);
-}
-
-VM_OP_WARM void OpUpper(terrier::exec::ExecutionContext *ctx, terrier::sql::StringVal *result,
-                        const terrier::sql::StringVal *str) {
-  terrier::sql::StringFunctions::Upper(ctx, result, *str);
->>>>>>> c0e9b1f3
 }
 // ---------------------------------------------------------------
 // Index Iterator
@@ -1578,11 +1321,7 @@
 
 VM_OP_HOT void OpIndexIteratorScanKey(terrier::execution::sql::IndexIterator *iter) { iter->ScanKey(); }
 
-<<<<<<< HEAD
 VM_OP_HOT void OpIndexIteratorAdvance(bool *has_more, terrier::execution::sql::IndexIterator *iter) {
-=======
-VM_OP_HOT void OpIndexIteratorAdvance(bool *has_more, terrier::sql::IndexIterator *iter) {
->>>>>>> c0e9b1f3
   *has_more = iter->Advance();
 }
 
@@ -1659,13 +1398,8 @@
   out->val = 0;
 }
 
-<<<<<<< HEAD
 VM_OP_HOT void OpIndexIteratorGetTinyIntNull(terrier::execution::sql::Integer *out,
                                              terrier::execution::sql::IndexIterator *iter, u16 col_idx) {
-=======
-VM_OP_HOT void OpIndexIteratorGetTinyIntNull(terrier::sql::Integer *out, terrier::sql::IndexIterator *iter,
-                                             u16 col_idx) {
->>>>>>> c0e9b1f3
   // Read
   bool null = false;
   auto *ptr = iter->Get<i8, true>(col_idx, &null);
@@ -1675,13 +1409,8 @@
   out->val = null ? 0 : *ptr;
 }
 
-<<<<<<< HEAD
 VM_OP_HOT void OpIndexIteratorGetSmallIntNull(terrier::execution::sql::Integer *out,
                                               terrier::execution::sql::IndexIterator *iter, u16 col_idx) {
-=======
-VM_OP_HOT void OpIndexIteratorGetSmallIntNull(terrier::sql::Integer *out, terrier::sql::IndexIterator *iter,
-                                              u16 col_idx) {
->>>>>>> c0e9b1f3
   // Read
   bool null = false;
   auto *ptr = iter->Get<i16, true>(col_idx, &null);
@@ -1691,13 +1420,8 @@
   out->val = null ? 0 : *ptr;
 }
 
-<<<<<<< HEAD
 VM_OP_HOT void OpIndexIteratorGetIntegerNull(terrier::execution::sql::Integer *out,
                                              terrier::execution::sql::IndexIterator *iter, u16 col_idx) {
-=======
-VM_OP_HOT void OpIndexIteratorGetIntegerNull(terrier::sql::Integer *out, terrier::sql::IndexIterator *iter,
-                                             u16 col_idx) {
->>>>>>> c0e9b1f3
   // Read
   bool null = false;
   auto *ptr = iter->Get<i32, true>(col_idx, &null);
@@ -1707,13 +1431,8 @@
   out->val = null ? 0 : *ptr;
 }
 
-<<<<<<< HEAD
 VM_OP_HOT void OpIndexIteratorGetBigIntNull(terrier::execution::sql::Integer *out,
                                             terrier::execution::sql::IndexIterator *iter, u16 col_idx) {
-=======
-VM_OP_HOT void OpIndexIteratorGetBigIntNull(terrier::sql::Integer *out, terrier::sql::IndexIterator *iter,
-                                            u16 col_idx) {
->>>>>>> c0e9b1f3
   // Read
   bool null = false;
   auto *ptr = iter->Get<i64, true>(col_idx, &null);
@@ -1745,18 +1464,12 @@
   out->val = null ? 0 : *ptr;
 }
 
-<<<<<<< HEAD
 VM_OP_HOT void OpIndexIteratorGetDecimalNull(terrier::execution::sql::Decimal *out,
                                              terrier::execution::sql::IndexIterator *iter, u16 col_idx) {
-=======
-VM_OP_HOT void OpIndexIteratorGetDecimalNull(terrier::sql::Decimal *out, terrier::sql::IndexIterator *iter,
-                                             u16 col_idx) {
->>>>>>> c0e9b1f3
   out->val = 0;
   out->is_null = false;
 }
 
-<<<<<<< HEAD
 VM_OP_HOT void OpIndexIteratorSetKeyTinyInt(terrier::execution::sql::IndexIterator *iter, u16 col_idx,
                                             terrier::execution::sql::Integer *val) {
   iter->SetKey(col_idx, static_cast<i8>(val->val), val->is_null);
@@ -1764,15 +1477,6 @@
 
 VM_OP_HOT void OpIndexIteratorSetKeySmallInt(terrier::execution::sql::IndexIterator *iter, u16 col_idx,
                                              terrier::execution::sql::Integer *val) {
-=======
-VM_OP_HOT void OpIndexIteratorSetKeyTinyInt(terrier::sql::IndexIterator *iter, u16 col_idx,
-                                            terrier::sql::Integer *val) {
-  iter->SetKey(col_idx, static_cast<i8>(val->val), val->is_null);
-}
-
-VM_OP_HOT void OpIndexIteratorSetKeySmallInt(terrier::sql::IndexIterator *iter, u16 col_idx,
-                                             terrier::sql::Integer *val) {
->>>>>>> c0e9b1f3
   iter->SetKey(col_idx, static_cast<i16>(val->val), val->is_null);
 }
 
