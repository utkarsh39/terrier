--- conflicted
+++ resolved
@@ -349,7 +349,6 @@
   EmitAll(bytecode, pr, col_idx, val);
 }
 
-<<<<<<< HEAD
 void BytecodeEmitter::EmitInserterInit(Bytecode bytecode, LocalVar inserter, LocalVar exec_ctx, uint32_t table_oid) {
   EmitAll(bytecode, inserter, exec_ctx, table_oid);
 }
@@ -360,7 +359,7 @@
 
 void BytecodeEmitter::EmitInserterIndexInsert(Bytecode bytecode, LocalVar inserter, uint32_t index_oid) {
   EmitAll(bytecode, inserter, index_oid);
-=======
+
 void BytecodeEmitter::EmitDeleterInit(Bytecode bytecode, LocalVar deleter, LocalVar exec_ctx, uint32_t table_oid) {
   EmitAll(bytecode, deleter, exec_ctx, table_oid);
 }
@@ -389,7 +388,6 @@
 
 void BytecodeEmitter::EmitUpdaterIndexDelete(Bytecode bytecode, LocalVar updater, uint32_t index_oid) {
   EmitAll(bytecode, updater, index_oid);
->>>>>>> 1dba7182
 }
 
 }  // namespace terrier::execution::vm