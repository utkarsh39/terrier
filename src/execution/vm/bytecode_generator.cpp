#include <iostream>
#include <memory>
#include <string>
#include <utility>
#include <vector>

#include "catalog/catalog.h"
#include "execution/ast/builtins.h"
#include "execution/ast/context.h"
#include "execution/ast/type.h"
#include "execution/exec/execution_context.h"
#include "execution/util/macros.h"
#include "execution/vm/bytecode_label.h"
#include "execution/vm/bytecode_module.h"
#include "execution/vm/control_flow_builders.h"
#include "loggers/execution_logger.h"

namespace tpl::vm {

// ---------------------------------------------------------
// Expression Result Scope
// ---------------------------------------------------------

/**
 * ExpressionResultScope is an RAII class that provides metadata about the
 * usage of an expression and its result. Callers construct one of its
 * subclasses to let children nodes know the context in which the expression's
 * result is needed (i.e., whether the expression is an L-Value or R-Value).
 * It also tracks **where** the result of an expression is, somewhat emulating
 * destination-driven code generation.
 *
 * This is a base class for both LValue and RValue result scope objects
 */
class BytecodeGenerator::ExpressionResultScope {
 public:
  ExpressionResultScope(BytecodeGenerator *generator, ast::Expr::Context kind, LocalVar destination = LocalVar())
      : generator_(generator), outer_scope_(generator->execution_result()), destination_(destination), kind_(kind) {
    generator_->set_execution_result(this);
  }

  virtual ~ExpressionResultScope() { generator_->set_execution_result(outer_scope_); }

  bool IsLValue() const { return kind_ == ast::Expr::Context::LValue; }
  bool IsRValue() const { return kind_ == ast::Expr::Context::RValue; }

  bool HasDestination() const { return !destination().IsInvalid(); }

  LocalVar GetOrCreateDestination(ast::Type *type) {
    if (!HasDestination()) {
      destination_ = generator_->current_function()->NewLocal(type);
    }

    return destination_;
  }

  LocalVar destination() const { return destination_; }
  void set_destination(LocalVar destination) { destination_ = destination; }

 private:
  BytecodeGenerator *generator_;
  ExpressionResultScope *outer_scope_;
  LocalVar destination_;
  ast::Expr::Context kind_;
};

/**
 * An expression result scope that indicates the result is used as an L-Value
 */
class BytecodeGenerator::LValueResultScope : public BytecodeGenerator::ExpressionResultScope {
 public:
  explicit LValueResultScope(BytecodeGenerator *generator, LocalVar dest = LocalVar())
      : ExpressionResultScope(generator, ast::Expr::Context::LValue, dest) {}
};

/**
 * An expression result scope that indicates the result is used as an R-Value
 */
class BytecodeGenerator::RValueResultScope : public BytecodeGenerator::ExpressionResultScope {
 public:
  explicit RValueResultScope(BytecodeGenerator *generator, LocalVar dest = LocalVar())
      : ExpressionResultScope(generator, ast::Expr::Context::RValue, dest) {}
};

/**
 * A handy scoped class that tracks the start and end positions in the bytecode
 * for a given function, automatically setting the range in the function upon
 * going out of scope.
 */
class BytecodeGenerator::BytecodePositionScope {
 public:
  BytecodePositionScope(BytecodeGenerator *generator, FunctionInfo *func)
      : generator_(generator), func_(func), start_offset_(generator->emitter()->position()) {}

  ~BytecodePositionScope() {
    const std::size_t end_offset = generator_->emitter()->position();
    func_->set_bytecode_range(start_offset_, end_offset);
  }

 private:
  BytecodeGenerator *generator_;
  FunctionInfo *func_;
  std::size_t start_offset_;
};

// ---------------------------------------------------------
// Bytecode Generator begins
// ---------------------------------------------------------

BytecodeGenerator::BytecodeGenerator() noexcept : BytecodeGenerator(nullptr) {}
BytecodeGenerator::BytecodeGenerator(exec::ExecutionContext *exec_ctx) noexcept
    : emitter_(&bytecode_), execution_result_(nullptr), exec_ctx_(exec_ctx) {}

void BytecodeGenerator::VisitIfStmt(ast::IfStmt *node) {
  IfThenElseBuilder if_builder(this);

  // Generate condition check code
  VisitExpressionForTest(node->condition(), if_builder.then_label(), if_builder.else_label(), TestFallthrough::Then);

  // Generate code in "then" block
  if_builder.Then();
  Visit(node->then_stmt());

  // If there's an "else" block, handle it now
  if (node->else_stmt() != nullptr) {
    if (!ast::Stmt::IsTerminating(node->then_stmt())) {
      if_builder.JumpToEnd();
    }
    if_builder.Else();
    Visit(node->else_stmt());
  }
}

void BytecodeGenerator::VisitIterationStatement(ast::IterationStmt *iteration, LoopBuilder *loop_builder) {
  Visit(iteration->body());
  loop_builder->BindContinueTarget();
}

void BytecodeGenerator::VisitForStmt(ast::ForStmt *node) {
  LoopBuilder loop_builder(this);

  if (node->init() != nullptr) {
    Visit(node->init());
  }

  loop_builder.LoopHeader();

  if (node->condition() != nullptr) {
    BytecodeLabel loop_body_label;
    VisitExpressionForTest(node->condition(), &loop_body_label, loop_builder.break_label(), TestFallthrough::Then);
  }

  VisitIterationStatement(node, &loop_builder);

  if (node->next() != nullptr) {
    Visit(node->next());
  }

  loop_builder.JumpToHeader();
}

void BytecodeGenerator::VisitForInStmt(UNUSED ast::ForInStmt *node) {
  TPL_ASSERT(false, "For-in statements not supported");
}

void BytecodeGenerator::VisitFieldDecl(ast::FieldDecl *node) { AstVisitor::VisitFieldDecl(node); }

void BytecodeGenerator::VisitFunctionDecl(ast::FunctionDecl *node) {
  // The function's TPL type
  auto *func_type = node->type_repr()->type()->As<ast::FunctionType>();

  // Allocate the function
  FunctionInfo *func_info = AllocateFunc(node->name().data(), func_type);

  {
    // Visit the body of the function. We use this handy scope object to track
    // the start and end position of this function's bytecode in the module's
    // bytecode array. Upon destruction, the scoped class will set the bytecode
    // range in the function.
    BytecodePositionScope position_scope(this, func_info);
    Visit(node->function());
  }
}

void BytecodeGenerator::VisitIdentifierExpr(ast::IdentifierExpr *node) {
  // Lookup the local in the current function. It must be there through a
  // previous variable declaration (or parameter declaration). What is returned
  // is a pointer to the variable.

  const std::string local_name = node->name().data();
  LocalVar local = current_function()->LookupLocal(local_name);

  if (execution_result()->IsLValue()) {
    execution_result()->set_destination(local);
    return;
  }

  // The caller wants the R-Value of the identifier. So, we need to load it. If
  // the caller did not provide a destination register, we're done. If the
  // caller provided a destination, we need to move the value of the identifier
  // into the provided destination.

  if (!execution_result()->HasDestination()) {
    execution_result()->set_destination(local.ValueOf());
    return;
  }

  LocalVar dest = execution_result()->GetOrCreateDestination(node->type());

  // If the local we want the R-Value of is a parameter, we can't take its
  // pointer for the deref, so we use an assignment. Otherwise, a deref is good.
  if (auto *local_info = current_function()->LookupLocalInfoByName(local_name); local_info->is_parameter()) {
    BuildAssign(dest, local.ValueOf(), node->type());
  } else {
    BuildDeref(dest, local, node->type());
  }

  execution_result()->set_destination(dest);
}

void BytecodeGenerator::VisitImplicitCastExpr(ast::ImplicitCastExpr *node) {
  LocalVar dest = execution_result()->GetOrCreateDestination(node->type());
  LocalVar input = VisitExpressionForRValue(node->input());

  switch (node->cast_kind()) {
    case ast::CastKind::SqlBoolToBool: {
      emitter()->Emit(Bytecode::ForceBoolTruth, dest, input);
      execution_result()->set_destination(dest.ValueOf());
      break;
    }
    case ast::CastKind::IntToSqlInt: {
      emitter()->Emit(Bytecode::InitInteger, dest, input);
      execution_result()->set_destination(dest);
      break;
    }
    case ast::CastKind::BitCast:
    case ast::CastKind::IntegralCast: {
      BuildAssign(dest, input, node->type());
      execution_result()->set_destination(dest.ValueOf());
      break;
    }
    default: {
      // Implement me
      throw std::runtime_error("Implement this cast type");
    }
  }
}

void BytecodeGenerator::VisitArrayIndexExpr(ast::IndexExpr *node) {
  // The type and the element's size
  auto *type = node->object()->type()->As<ast::ArrayType>();
  auto elem_size = type->element_type()->size();

  // First, we need to get the base address of the array
  LocalVar arr;
  if (type->HasKnownLength()) {
    arr = VisitExpressionForLValue(node->object());
  } else {
    arr = VisitExpressionForRValue(node->object());
  }

  // The next step is to compute the address of the element at the desired index
  // stored in the IndexExpr node. There are two cases we handle:
  //
  // 1. The index is a constant literal
  // 2. The index is variable
  //
  // If the index is a constant literal (e.g., x[4]), then we can immediately
  // compute the offset of the element, and issue a vanilla Lea instruction.
  //
  // If the index is not a constant, we need to evaluate the expression to
  // produce the index, then issue a LeaScaled instruction to compute the
  // address.

  LocalVar elem_ptr = current_function()->NewLocal(node->type()->PointerTo());

  if (node->index()->IsIntegerLiteral()) {
    const i32 index = static_cast<i32>(node->index()->As<ast::LitExpr>()->int64_val());
    TPL_ASSERT(index >= 0, "Array indexes must be non-negative");
    emitter()->EmitLea(elem_ptr, arr, (elem_size * index));
  } else {
    LocalVar index = VisitExpressionForRValue(node->index());
    emitter()->EmitLeaScaled(elem_ptr, arr, index, elem_size, 0);
  }

  elem_ptr = elem_ptr.ValueOf();

  if (execution_result()->IsLValue()) {
    execution_result()->set_destination(elem_ptr);
    return;
  }

  // The caller wants the value of the array element. We just computed the
  // element's pointer (in element_ptr). Just dereference it into the desired
  // location and be done with it.

  LocalVar dest = execution_result()->GetOrCreateDestination(node->type());
  BuildDeref(dest, elem_ptr, node->type());
  execution_result()->set_destination(dest.ValueOf());
}

void BytecodeGenerator::VisitMapIndexExpr(ast::IndexExpr *node) {}

void BytecodeGenerator::VisitIndexExpr(ast::IndexExpr *node) {
  if (node->object()->type()->IsArrayType()) {
    VisitArrayIndexExpr(node);
  } else {
    VisitMapIndexExpr(node);
  }
}

void BytecodeGenerator::VisitBlockStmt(ast::BlockStmt *node) {
  for (auto *stmt : node->statements()) {
    Visit(stmt);
  }
}

void BytecodeGenerator::VisitVariableDecl(ast::VariableDecl *node) {
  // Register a new local variable in the function. If the variable has an
  // explicit type specifier, prefer using that. Otherwise, use the type of the
  // initial value resolved after semantic analysis.
  ast::Type *type = nullptr;
  if (node->type_repr() != nullptr) {
    TPL_ASSERT(node->type_repr()->type() != nullptr,
               "Variable with explicit type declaration is missing resolved "
               "type at runtime!");
    type = node->type_repr()->type();
  } else {
    TPL_ASSERT(node->initial() != nullptr,
               "Variable without explicit type declaration is missing an "
               "initialization expression!");
    TPL_ASSERT(node->initial()->type() != nullptr, "Variable with initial value is missing resolved type");
    type = node->initial()->type();
  }

  // Register this variable in the function as a local
  LocalVar local = current_function()->NewLocal(type, node->name().data());

  // If there's an initializer, generate code for it now
  if (node->initial() != nullptr) {
    VisitExpressionForRValue(node->initial(), local);
  }
}

void BytecodeGenerator::VisitAddressOfExpr(ast::UnaryOpExpr *op) {
  TPL_ASSERT(execution_result()->IsRValue(), "Address-of expressions must be R-values!");
  LocalVar addr = VisitExpressionForLValue(op->expr());
  if (execution_result()->HasDestination()) {
    LocalVar dest = execution_result()->destination();
    BuildAssign(dest, addr, op->type());
  } else {
    execution_result()->set_destination(addr);
  }
}

void BytecodeGenerator::VisitDerefExpr(ast::UnaryOpExpr *op) {
  LocalVar addr = VisitExpressionForRValue(op->expr());
  if (execution_result()->IsLValue()) {
    execution_result()->set_destination(addr);
  } else {
    LocalVar dest = execution_result()->GetOrCreateDestination(op->type());
    BuildDeref(dest, addr, op->type());
    execution_result()->set_destination(dest.ValueOf());
  }
}

void BytecodeGenerator::VisitArithmeticUnaryExpr(ast::UnaryOpExpr *op) {
  LocalVar dest = execution_result()->GetOrCreateDestination(op->type());
  LocalVar input = VisitExpressionForRValue(op->expr());

  Bytecode bytecode;
  switch (op->op()) {
    case parsing::Token::Type::MINUS: {
      bytecode = GetIntTypedBytecode(GET_BASE_FOR_INT_TYPES(Bytecode::Neg), op->type());
      break;
    }
    case parsing::Token::Type::BIT_NOT: {
      bytecode = GetIntTypedBytecode(GET_BASE_FOR_INT_TYPES(Bytecode::BitNeg), op->type());
      break;
    }
    default: { UNREACHABLE("Impossible unary operation"); }
  }

  // Emit
  emitter()->EmitUnaryOp(bytecode, dest, input);

  // Mark where the result is
  execution_result()->set_destination(dest.ValueOf());
}

void BytecodeGenerator::VisitLogicalNotExpr(ast::UnaryOpExpr *op) {
  LocalVar dest = execution_result()->GetOrCreateDestination(op->type());
  LocalVar input = VisitExpressionForRValue(op->expr());
  emitter()->EmitUnaryOp(Bytecode::Not, dest, input);
  execution_result()->set_destination(dest.ValueOf());
}

void BytecodeGenerator::VisitUnaryOpExpr(ast::UnaryOpExpr *node) {
  switch (node->op()) {
    case parsing::Token::Type::AMPERSAND: {
      VisitAddressOfExpr(node);
      break;
    }
    case parsing::Token::Type::STAR: {
      VisitDerefExpr(node);
      break;
    }
    case parsing::Token::Type::MINUS:
    case parsing::Token::Type::BIT_NOT: {
      VisitArithmeticUnaryExpr(node);
      break;
    }
    case parsing::Token::Type::BANG: {
      VisitLogicalNotExpr(node);
      break;
    }
    default: { UNREACHABLE("Impossible unary operation"); }
  }
}

void BytecodeGenerator::VisitReturnStmt(ast::ReturnStmt *node) {
  if (node->ret() != nullptr) {
    LocalVar rv = current_function()->GetReturnValueLocal();
    LocalVar result = VisitExpressionForRValue(node->ret());
    BuildAssign(rv.ValueOf(), result, node->ret()->type());
  }
  emitter()->EmitReturn();
}

void BytecodeGenerator::VisitSqlConversionCall(ast::CallExpr *call, ast::Builtin builtin) {
  ast::Context *ctx = call->type()->context();
  switch (builtin) {
    case ast::Builtin::BoolToSql: {
      auto dest = execution_result()->GetOrCreateDestination(ast::BuiltinType::Get(ctx, ast::BuiltinType::Boolean));
      auto input = VisitExpressionForRValue(call->arguments()[0]);
      emitter()->Emit(Bytecode::InitBool, dest, input);
      break;
    }
    case ast::Builtin::IntToSql: {
      auto dest = execution_result()->GetOrCreateDestination(ast::BuiltinType::Get(ctx, ast::BuiltinType::Integer));
      auto input = VisitExpressionForRValue(call->arguments()[0]);
      emitter()->Emit(Bytecode::InitInteger, dest, input);
      break;
    }
    case ast::Builtin::FloatToSql: {
      auto dest = execution_result()->GetOrCreateDestination(ast::BuiltinType::Get(ctx, ast::BuiltinType::Real));
      auto input = VisitExpressionForRValue(call->arguments()[0]);
      emitter()->Emit(Bytecode::InitReal, dest, input);
      break;
    }
    case ast::Builtin::SqlToBool: {
      auto dest = execution_result()->GetOrCreateDestination(ast::BuiltinType::Get(ctx, ast::BuiltinType::Bool));
      auto input = VisitExpressionForRValue(call->arguments()[0]);
      emitter()->Emit(Bytecode::ForceBoolTruth, dest, input);
      execution_result()->set_destination(dest.ValueOf());
      break;
    }
    case ast::Builtin::StringToSql: {
      auto dest = execution_result()->GetOrCreateDestination(ast::BuiltinType::Get(ctx, ast::BuiltinType::StringVal));
      // Copy data into the execution context's buffer.
      auto input = call->arguments()[0]->As<ast::LitExpr>()->raw_string_val();
      auto input_length = input.length() + 1;
      auto * data = exec_ctx_->GetStringAllocator()->Allocate(input_length);
      std::memcpy(data, input.data(), input_length);
      // Assign the pointer to a local variable
      emitter()->EmitInitString(Bytecode::InitString, dest, input_length, reinterpret_cast<uintptr_t>(data));
      break;
    }
    case ast::Builtin::VarlenToSql: {
      auto dest = execution_result()->GetOrCreateDestination(ast::BuiltinType::Get(ctx, ast::BuiltinType::StringVal));
      auto input = VisitExpressionForRValue(call->arguments()[0]);
      emitter()->Emit(Bytecode::InitVarlen, dest, input);
      break;
    }
    case ast::Builtin::DateToSql: {
      auto dest = execution_result()->GetOrCreateDestination(ast::BuiltinType::Get(ctx, ast::BuiltinType::Date));
      auto year = VisitExpressionForRValue(call->arguments()[0]);
      auto month = VisitExpressionForRValue(call->arguments()[1]);
      auto day = VisitExpressionForRValue(call->arguments()[2]);
      emitter()->Emit(Bytecode::InitDate, dest, year, month, day);
      break;
    }
    default: { UNREACHABLE("Impossible SQL conversion call"); }
  }
}

void BytecodeGenerator::VisitBuiltinTableIterCall(ast::CallExpr *call, ast::Builtin builtin) {
  ast::Context *ctx = call->type()->context();

  // The first argument to all calls is a pointer to the TVI
  LocalVar iter = VisitExpressionForRValue(call->arguments()[0]);

  switch (builtin) {
    case ast::Builtin::TableIterInit: {
<<<<<<< HEAD
      // The second argument is the table name as a literal string
      TPL_ASSERT(call->arguments()[1]->IsStringLiteral(), "Table name must be a string literal");
      ast::Identifier table_name = call->arguments()[1]->As<ast::LitExpr>()->raw_string_val();
      auto catalog_table = exec_ctx_->GetAccessor()->GetUserTable(table_name.data());
      TPL_ASSERT(catalog_table != nullptr, "Table does not exist!");
      // The third argument should be the execution context
      LocalVar exec_ctx = VisitExpressionForRValue(call->arguments()[2]);
      // Emit the initialization codes
      emitter()->EmitTableIterInit(Bytecode::TableVectorIteratorInit, iter,
                                   !catalog_table->Oid(), exec_ctx);
=======
      // TODO(Amadou): Use catalog accessor once it's merged
      sql::ExecutionStructures *exec = sql::ExecutionStructures::Instance();
      auto test_db_ns = exec->GetTestDBAndNS();
      // The second argument is the table as a literal string or as an oid integer literal
      uint32_t table_oid;
      if (call->arguments()[1]->IsStringLiteral()) {
        ast::Identifier table_name = call->arguments()[1]->As<ast::LitExpr>()->raw_string_val();
        auto catalog_table =
            exec->GetCatalog()->GetUserTable(exec_ctx_->GetTxn(), test_db_ns.first, test_db_ns.second, table_name.data());
        TPL_ASSERT(catalog_table != nullptr, "Table does not exist!");
        table_oid = !catalog_table->Oid();
      } else {
        table_oid = static_cast<uint32_t>(call->arguments()[1]->As<ast::LitExpr>()->int64_val());
      }
      // The third argument should be the execution context
      LocalVar exec_ctx = VisitExpressionForRValue(call->arguments()[2]);
      // Emit the initialization codes
      emitter()->EmitTableIterInit(Bytecode::TableVectorIteratorInit, iter, !test_db_ns.first, !test_db_ns.second,
                                   table_oid, exec_ctx);
>>>>>>> 3e5020de
      emitter()->Emit(Bytecode::TableVectorIteratorPerformInit, iter);
      break;
    }
    case ast::Builtin::TableIterAdvance: {
      LocalVar cond = execution_result()->GetOrCreateDestination(ast::BuiltinType::Get(ctx, ast::BuiltinType::Bool));
      emitter()->Emit(Bytecode::TableVectorIteratorNext, cond, iter);
      execution_result()->set_destination(cond.ValueOf());
      break;
    }
    case ast::Builtin::TableIterGetPCI: {
      ast::Type *pci_type = ast::BuiltinType::Get(ctx, ast::BuiltinType::ProjectedColumnsIterator);
      LocalVar pci = execution_result()->GetOrCreateDestination(pci_type);
      emitter()->Emit(Bytecode::TableVectorIteratorGetPCI, pci, iter);
      execution_result()->set_destination(pci.ValueOf());
      break;
    }
    case ast::Builtin::TableIterClose: {
      emitter()->Emit(Bytecode::TableVectorIteratorFree, iter);
      break;
    }
    default: { UNREACHABLE("Impossible table iteration call"); }
  }
}

void BytecodeGenerator::VisitBuiltinTableIterParallelCall(ast::CallExpr *call) {
  // First is the table name as a string literal
  const auto table_name = call->arguments()[0]->As<ast::LitExpr>()->raw_string_val();
  auto catalog_table =
      exec_ctx_->GetAccessor()->GetUserTable(table_name.data());
  TPL_ASSERT(catalog_table != nullptr, "Table does not exist!");

  // Next is the execution context
  LocalVar exec_ctx = VisitExpressionForRValue(call->arguments()[1]);

  // Next is the thread state container
  LocalVar thread_state_container = VisitExpressionForRValue(call->arguments()[2]);

  // Finally the scan function as an identifier
  const auto scan_fn_name = call->arguments()[3]->As<ast::IdentifierExpr>()->name();

  // Done
  emitter()->EmitParallelTableScan(!terrier::catalog::DEFAULT_DATABASE_OID, !catalog_table->Oid(), exec_ctx,
                                   thread_state_container, LookupFuncIdByName(scan_fn_name.data()));
}

void BytecodeGenerator::VisitBuiltinPCICall(ast::CallExpr *call, ast::Builtin builtin) {
  ast::Context *ctx = call->type()->context();

  // The first argument to all calls is a pointer to the TVI
  LocalVar pci = VisitExpressionForRValue(call->arguments()[0]);

  switch (builtin) {
    case ast::Builtin::PCIIsFiltered: {
      LocalVar is_filtered =
          execution_result()->GetOrCreateDestination(ast::BuiltinType::Get(ctx, ast::BuiltinType::Bool));
      emitter()->Emit(Bytecode::PCIIsFiltered, is_filtered, pci);
      execution_result()->set_destination(is_filtered.ValueOf());
      break;
    }
    case ast::Builtin::PCIHasNext:
    case ast::Builtin::PCIHasNextFiltered: {
      const Bytecode bytecode =
          builtin == ast::Builtin::PCIHasNext ? Bytecode::PCIHasNext : Bytecode::PCIHasNextFiltered;
      LocalVar cond = execution_result()->GetOrCreateDestination(ast::BuiltinType::Get(ctx, ast::BuiltinType::Bool));
      emitter()->Emit(bytecode, cond, pci);
      execution_result()->set_destination(cond.ValueOf());
      break;
    }
    case ast::Builtin::PCIAdvance:
    case ast::Builtin::PCIAdvanceFiltered: {
      const Bytecode bytecode =
          builtin == ast::Builtin::PCIAdvance ? Bytecode::PCIAdvance : Bytecode::PCIAdvanceFiltered;
      emitter()->Emit(bytecode, pci);
      break;
    }
    case ast::Builtin::PCIMatch: {
      LocalVar match = VisitExpressionForRValue(call->arguments()[1]);
      emitter()->Emit(Bytecode::PCIMatch, pci, match);
      break;
    }
    case ast::Builtin::PCIReset:
    case ast::Builtin::PCIResetFiltered: {
      const Bytecode bytecode = builtin == ast::Builtin::PCIReset ? Bytecode::PCIReset : Bytecode::PCIResetFiltered;
      emitter()->Emit(bytecode, pci);
      break;
    }
    case ast::Builtin::PCIGetSmallInt: {
      LocalVar val = execution_result()->GetOrCreateDestination(ast::BuiltinType::Get(ctx, ast::BuiltinType::Integer));
      auto col_idx = uint32_t(call->arguments()[1]->As<ast::LitExpr>()->int64_val());
      emitter()->EmitPCIGet(Bytecode::PCIGetSmallInt, val, pci, col_idx);
      break;
    }
    case ast::Builtin::PCIGetSmallIntNull: {
      LocalVar val = execution_result()->GetOrCreateDestination(ast::BuiltinType::Get(ctx, ast::BuiltinType::Integer));
      auto col_idx = uint32_t(call->arguments()[1]->As<ast::LitExpr>()->int64_val());
      emitter()->EmitPCIGet(Bytecode::PCIGetSmallIntNull, val, pci, col_idx);
      break;
    }
    case ast::Builtin::PCIGetInt: {
      LocalVar val = execution_result()->GetOrCreateDestination(ast::BuiltinType::Get(ctx, ast::BuiltinType::Integer));
      auto col_idx = uint32_t(call->arguments()[1]->As<ast::LitExpr>()->int64_val());
      emitter()->EmitPCIGet(Bytecode::PCIGetInteger, val, pci, col_idx);
      break;
    }
    case ast::Builtin::PCIGetIntNull: {
      LocalVar val = execution_result()->GetOrCreateDestination(ast::BuiltinType::Get(ctx, ast::BuiltinType::Integer));
      auto col_idx = uint32_t(call->arguments()[1]->As<ast::LitExpr>()->int64_val());
      emitter()->EmitPCIGet(Bytecode::PCIGetIntegerNull, val, pci, col_idx);
      break;
    }
    case ast::Builtin::PCIGetBigInt: {
      LocalVar val = execution_result()->GetOrCreateDestination(ast::BuiltinType::Get(ctx, ast::BuiltinType::Integer));
      auto col_idx = uint32_t(call->arguments()[1]->As<ast::LitExpr>()->int64_val());
      emitter()->EmitPCIGet(Bytecode::PCIGetBigInt, val, pci, col_idx);
      break;
    }
    case ast::Builtin::PCIGetBigIntNull: {
      LocalVar val = execution_result()->GetOrCreateDestination(ast::BuiltinType::Get(ctx, ast::BuiltinType::Integer));
      auto col_idx = uint32_t(call->arguments()[1]->As<ast::LitExpr>()->int64_val());
      emitter()->EmitPCIGet(Bytecode::PCIGetBigIntNull, val, pci, col_idx);
      break;
    }
    case ast::Builtin::PCIGetReal: {
      LocalVar val = execution_result()->GetOrCreateDestination(ast::BuiltinType::Get(ctx, ast::BuiltinType::Real));
      auto col_idx = uint32_t(call->arguments()[1]->As<ast::LitExpr>()->int64_val());
      emitter()->EmitPCIGet(Bytecode::PCIGetReal, val, pci, col_idx);
      break;
    }
    case ast::Builtin::PCIGetRealNull: {
      LocalVar val = execution_result()->GetOrCreateDestination(ast::BuiltinType::Get(ctx, ast::BuiltinType::Real));
      auto col_idx = uint32_t(call->arguments()[1]->As<ast::LitExpr>()->int64_val());
      emitter()->EmitPCIGet(Bytecode::PCIGetRealNull, val, pci, col_idx);
      break;
    }
    case ast::Builtin::PCIGetDouble: {
      LocalVar val = execution_result()->GetOrCreateDestination(ast::BuiltinType::Get(ctx, ast::BuiltinType::Real));
      auto col_idx = uint32_t(call->arguments()[1]->As<ast::LitExpr>()->int64_val());
      emitter()->EmitPCIGet(Bytecode::PCIGetDouble, val, pci, col_idx);
      break;
    }
    case ast::Builtin::PCIGetDoubleNull: {
      LocalVar val = execution_result()->GetOrCreateDestination(ast::BuiltinType::Get(ctx, ast::BuiltinType::Real));
      auto col_idx = uint32_t(call->arguments()[1]->As<ast::LitExpr>()->int64_val());
      emitter()->EmitPCIGet(Bytecode::PCIGetDoubleNull, val, pci, col_idx);
      break;
    }
    case ast::Builtin::PCIGetDate: {
      LocalVar val = execution_result()->GetOrCreateDestination(ast::BuiltinType::Get(ctx, ast::BuiltinType::Date));
      auto col_idx = uint32_t(call->arguments()[1]->As<ast::LitExpr>()->int64_val());
      emitter()->EmitPCIGet(Bytecode::PCIGetDate, val, pci, col_idx);
      break;
    }
    case ast::Builtin::PCIGetDateNull: {
      LocalVar val = execution_result()->GetOrCreateDestination(ast::BuiltinType::Get(ctx, ast::BuiltinType::Date));
      auto col_idx = uint32_t(call->arguments()[1]->As<ast::LitExpr>()->int64_val());
      emitter()->EmitPCIGet(Bytecode::PCIGetDateNull, val, pci, col_idx);
      break;
    }
    case ast::Builtin::PCIGetVarlen: {
      LocalVar val = execution_result()->GetOrCreateDestination(ast::BuiltinType::Get(ctx, ast::BuiltinType::StringVal));
      auto col_idx = uint32_t(call->arguments()[1]->As<ast::LitExpr>()->int64_val());
      emitter()->EmitPCIGet(Bytecode::PCIGetVarlen, val, pci, col_idx);
      break;
    }
    case ast::Builtin::PCIGetVarlenNull: {
      LocalVar val = execution_result()->GetOrCreateDestination(ast::BuiltinType::Get(ctx, ast::BuiltinType::StringVal));
      auto col_idx = uint32_t(call->arguments()[1]->As<ast::LitExpr>()->int64_val());
      emitter()->EmitPCIGet(Bytecode::PCIGetVarlenNull, val, pci, col_idx);
      break;
    }
    default: { UNREACHABLE("Impossible table iteration call"); }
  }
}

void BytecodeGenerator::VisitBuiltinHashCall(ast::CallExpr *call, UNUSED ast::Builtin builtin) {
  TPL_ASSERT(call->type()->size() == sizeof(hash_t),
             "Hash value size (from return type of @hash) doesn't match actual "
             "size of hash_t type");

  // hash_val is where we accumulate all the hash values passed to the @hash()
  LocalVar hash_val = execution_result()->GetOrCreateDestination(call->type());

  // Initialize it to 1
  emitter()->EmitAssignImm8(hash_val, 1);

  // tmp is a temporary variable we use to store individual hash values. We
  // combine all values into hash_val above
  LocalVar tmp = current_function()->NewLocal(call->type());

  for (u32 idx = 0; idx < call->num_args(); idx++) {
    LocalVar input = VisitExpressionForLValue(call->arguments()[idx]);
    TPL_ASSERT(call->arguments()[idx]->type()->IsSqlValueType(), "Input to hash must be a SQL value type");
    auto *type = call->arguments()[idx]->type()->As<ast::BuiltinType>();
    switch (type->kind()) {
      case ast::BuiltinType::Integer: {
        emitter()->Emit(Bytecode::HashInt, tmp, input);
        break;
      }
      case ast::BuiltinType::Real: {
        emitter()->Emit(Bytecode::HashReal, tmp, input);
        break;
      }
      case ast::BuiltinType::StringVal: {
        emitter()->Emit(Bytecode::HashString, tmp, input);
        break;
      }
      default: { UNREACHABLE("Hashing this type isn't supported!"); }
    }
    emitter()->Emit(Bytecode::HashCombine, hash_val, tmp.ValueOf());
  }
  execution_result()->set_destination(hash_val.ValueOf());
}

void BytecodeGenerator::VisitBuiltinFilterManagerCall(ast::CallExpr *call, ast::Builtin builtin) {
  LocalVar filter_manager = VisitExpressionForRValue(call->arguments()[0]);
  switch (builtin) {
    case ast::Builtin::FilterManagerInit: {
      emitter()->Emit(Bytecode::FilterManagerInit, filter_manager);
      break;
    }
    case ast::Builtin::FilterManagerInsertFilter: {
      emitter()->Emit(Bytecode::FilterManagerStartNewClause, filter_manager);

      // Insert all flavors
      for (u32 arg_idx = 1; arg_idx < call->num_args(); arg_idx++) {
        const std::string func_name = call->arguments()[arg_idx]->As<ast::IdentifierExpr>()->name().data();
        const FunctionId func_id = LookupFuncIdByName(func_name);
        emitter()->EmitFilterManagerInsertFlavor(filter_manager, func_id);
      }
      break;
    }
    case ast::Builtin::FilterManagerFinalize: {
      emitter()->Emit(Bytecode::FilterManagerFinalize, filter_manager);
      break;
    }
    case ast::Builtin::FilterManagerRunFilters: {
      LocalVar pci = VisitExpressionForRValue(call->arguments()[1]);
      emitter()->Emit(Bytecode::FilterManagerRunFilters, filter_manager, pci);
      break;
    }
    case ast::Builtin::FilterManagerFree: {
      emitter()->Emit(Bytecode::FilterManagerFree, filter_manager);
      break;
    }
    default: { UNREACHABLE("Impossible filter manager call"); }
  }
}

void BytecodeGenerator::VisitBuiltinFilterCall(ast::CallExpr *call, ast::Builtin builtin) {
  LocalVar ret_val;
  if (execution_result() != nullptr) {
    ret_val = execution_result()->GetOrCreateDestination(call->type());
    execution_result()->set_destination(ret_val.ValueOf());
  } else {
    ret_val = current_function()->NewLocal(call->type());
  }

  // Collect the three call arguments
  // Projected Column Iterator
  LocalVar pci = VisitExpressionForRValue(call->arguments()[0]);
  // Column index
  u32 col_idx = u32(call->arguments()[1]->As<ast::LitExpr>()->int64_val());
  // Filter value
  i64 val = call->arguments()[2]->As<ast::LitExpr>()->int64_val();

  Bytecode bytecode;
  switch (builtin) {
    case ast::Builtin::FilterEq: {
      bytecode = Bytecode::PCIFilterEqual;
      break;
    }
    case ast::Builtin::FilterGt: {
      bytecode = Bytecode::PCIFilterGreaterThan;
      break;
    }
    case ast::Builtin::FilterGe: {
      bytecode = Bytecode::PCIFilterGreaterThanEqual;
      break;
    }
    case ast::Builtin::FilterLt: {
      bytecode = Bytecode::PCIFilterLessThan;
      break;
    }
    case ast::Builtin::FilterLe: {
      bytecode = Bytecode::PCIFilterLessThanEqual;
      break;
    }
    case ast::Builtin::FilterNe: {
      bytecode = Bytecode::PCIFilterNotEqual;
      break;
    }
    default: { UNREACHABLE("Impossible bytecode"); }
  }
  // TODO: PAss in a real column type
  emitter()->EmitPCIVectorFilter(bytecode, ret_val, pci, col_idx, static_cast<i8>(0), val);
}

void BytecodeGenerator::VisitBuiltinAggHashTableCall(ast::CallExpr *call, ast::Builtin builtin) {
  switch (builtin) {
    case ast::Builtin::AggHashTableInit: {
      LocalVar agg_ht = VisitExpressionForRValue(call->arguments()[0]);
      LocalVar memory = VisitExpressionForRValue(call->arguments()[1]);
      LocalVar entry_size = VisitExpressionForRValue(call->arguments()[2]);
      emitter()->Emit(Bytecode::AggregationHashTableInit, agg_ht, memory, entry_size);
      break;
    }
    case ast::Builtin::AggHashTableInsert: {
      LocalVar dest = execution_result()->GetOrCreateDestination(call->type());
      LocalVar agg_ht = VisitExpressionForRValue(call->arguments()[0]);
      LocalVar hash = VisitExpressionForRValue(call->arguments()[1]);
      emitter()->Emit(Bytecode::AggregationHashTableInsert, dest, agg_ht, hash);
      break;
    }
    case ast::Builtin::AggHashTableLookup: {
      LocalVar dest = execution_result()->GetOrCreateDestination(call->type());
      LocalVar agg_ht = VisitExpressionForRValue(call->arguments()[0]);
      LocalVar hash = VisitExpressionForRValue(call->arguments()[1]);
      auto key_eq_fn = LookupFuncIdByName(call->arguments()[2]->As<ast::IdentifierExpr>()->name().data());
      LocalVar arg = VisitExpressionForRValue(call->arguments()[3]);
      emitter()->EmitAggHashTableLookup(dest, agg_ht, hash, key_eq_fn, arg);
      break;
    }
    case ast::Builtin::AggHashTableProcessBatch: {
      LocalVar agg_ht = VisitExpressionForRValue(call->arguments()[0]);
      LocalVar iters = VisitExpressionForRValue(call->arguments()[1]);
      auto hash_fn = LookupFuncIdByName(call->arguments()[2]->As<ast::IdentifierExpr>()->name().data());
      auto key_eq_fn = LookupFuncIdByName(call->arguments()[3]->As<ast::IdentifierExpr>()->name().data());
      auto init_agg_fn = LookupFuncIdByName(call->arguments()[4]->As<ast::IdentifierExpr>()->name().data());
      auto merge_agg_fn = LookupFuncIdByName(call->arguments()[5]->As<ast::IdentifierExpr>()->name().data());
      emitter()->EmitAggHashTableProcessBatch(agg_ht, iters, hash_fn, key_eq_fn, init_agg_fn, merge_agg_fn);
      break;
    }
    case ast::Builtin::AggHashTableMovePartitions: {
      LocalVar agg_ht = VisitExpressionForRValue(call->arguments()[0]);
      LocalVar tls = VisitExpressionForRValue(call->arguments()[1]);
      LocalVar aht_offset = VisitExpressionForRValue(call->arguments()[2]);
      auto merge_part_fn = LookupFuncIdByName(call->arguments()[3]->As<ast::IdentifierExpr>()->name().data());
      emitter()->EmitAggHashTableMovePartitions(agg_ht, tls, aht_offset, merge_part_fn);
      break;
    }
    case ast::Builtin::AggHashTableParallelPartitionedScan: {
      LocalVar agg_ht = VisitExpressionForRValue(call->arguments()[0]);
      LocalVar ctx = VisitExpressionForRValue(call->arguments()[1]);
      LocalVar tls = VisitExpressionForRValue(call->arguments()[2]);
      auto scan_part_fn = LookupFuncIdByName(call->arguments()[3]->As<ast::IdentifierExpr>()->name().data());
      emitter()->EmitAggHashTableParallelPartitionedScan(agg_ht, ctx, tls, scan_part_fn);
      break;
    }
    case ast::Builtin::AggHashTableFree: {
      LocalVar agg_ht = VisitExpressionForRValue(call->arguments()[0]);
      emitter()->Emit(Bytecode::AggregationHashTableFree, agg_ht);
      break;
    }
    default: { UNREACHABLE("Impossible aggregation hash table bytecode"); }
  }
}

void BytecodeGenerator::VisitBuiltinAggHashTableIterCall(ast::CallExpr *call, ast::Builtin builtin) {
  switch (builtin) {
    case ast::Builtin::AggHashTableIterInit: {
      LocalVar agg_ht_iter = VisitExpressionForRValue(call->arguments()[0]);
      LocalVar agg_ht = VisitExpressionForRValue(call->arguments()[1]);
      emitter()->Emit(Bytecode::AggregationHashTableIteratorInit, agg_ht_iter, agg_ht);
      break;
    }
    case ast::Builtin::AggHashTableIterHasNext: {
      LocalVar has_more = execution_result()->GetOrCreateDestination(call->type());
      LocalVar agg_ht_iter = VisitExpressionForRValue(call->arguments()[0]);
      emitter()->Emit(Bytecode::AggregationHashTableIteratorHasNext, has_more, agg_ht_iter);
      execution_result()->set_destination(has_more.ValueOf());
      break;
    }
    case ast::Builtin::AggHashTableIterNext: {
      LocalVar agg_ht_iter = VisitExpressionForRValue(call->arguments()[0]);
      emitter()->Emit(Bytecode::AggregationHashTableIteratorNext, agg_ht_iter);
      break;
    }
    case ast::Builtin::AggHashTableIterGetRow: {
      LocalVar row_ptr = execution_result()->GetOrCreateDestination(call->type());
      LocalVar agg_ht_iter = VisitExpressionForRValue(call->arguments()[0]);
      emitter()->Emit(Bytecode::AggregationHashTableIteratorGetRow, row_ptr, agg_ht_iter);
      execution_result()->set_destination(row_ptr.ValueOf());
      break;
    }
    case ast::Builtin::AggHashTableIterClose: {
      LocalVar agg_ht_iter = VisitExpressionForRValue(call->arguments()[0]);
      emitter()->Emit(Bytecode::AggregationHashTableIteratorFree, agg_ht_iter);
      break;
    }
    default: { UNREACHABLE("Impossible aggregation hash table iteration bytecode"); }
  }
}

void BytecodeGenerator::VisitBuiltinAggPartIterCall(ast::CallExpr *call, ast::Builtin builtin) {
  switch (builtin) {
    case ast::Builtin::AggPartIterHasNext: {
      LocalVar has_more = execution_result()->GetOrCreateDestination(call->type());
      LocalVar iter = VisitExpressionForRValue(call->arguments()[0]);
      emitter()->Emit(Bytecode::AggregationOverflowPartitionIteratorHasNext, has_more, iter);
      execution_result()->set_destination(has_more.ValueOf());
      break;
    }
    case ast::Builtin::AggPartIterNext: {
      LocalVar iter = VisitExpressionForRValue(call->arguments()[0]);
      emitter()->Emit(Bytecode::AggregationOverflowPartitionIteratorNext, iter);
      break;
    }
    case ast::Builtin::AggPartIterGetRow: {
      LocalVar row = execution_result()->GetOrCreateDestination(call->type());
      LocalVar iter = VisitExpressionForRValue(call->arguments()[0]);
      emitter()->Emit(Bytecode::AggregationOverflowPartitionIteratorGetRow, row, iter);
      execution_result()->set_destination(row.ValueOf());
      break;
    }
    case ast::Builtin::AggPartIterGetHash: {
      LocalVar hash = execution_result()->GetOrCreateDestination(call->type());
      LocalVar iter = VisitExpressionForRValue(call->arguments()[0]);
      emitter()->Emit(Bytecode::AggregationOverflowPartitionIteratorGetHash, hash, iter);
      execution_result()->set_destination(hash.ValueOf());
      break;
    }
    default: { UNREACHABLE("Impossible aggregation partition iterator bytecode"); }
  }
}

namespace {

#define AGG_CODES(F) \
  F(CountAggregate,      CountAggregateInit,      CountAggregateAdvance,      CountAggregateGetResult,      CountAggregateMerge,      CountAggregateReset)                \
  F(CountStarAggregate,  CountStarAggregateInit,  CountStarAggregateAdvance,  CountStarAggregateGetResult,  CountStarAggregateMerge,  CountStarAggregateReset)            \
  F(IntegerAvgAggregate,        AvgAggregateInit,        IntegerAvgAggregateAdvance,        AvgAggregateGetResult,        AvgAggregateMerge,        AvgAggregateReset)                  \
  F(RealAvgAggregate, AvgAggregateInit,        RealAvgAggregateAdvance,        AvgAggregateGetResult,        AvgAggregateMerge,        AvgAggregateReset)                  \
  F(IntegerMaxAggregate, IntegerMaxAggregateInit, IntegerMaxAggregateAdvance, IntegerMaxAggregateGetResult, IntegerMaxAggregateMerge, IntegerMaxAggregateReset)           \
  F(IntegerMinAggregate, IntegerMinAggregateInit, IntegerMinAggregateAdvance, IntegerMinAggregateGetResult, IntegerMinAggregateMerge, IntegerMinAggregateReset)           \
  F(IntegerSumAggregate, IntegerSumAggregateInit, IntegerSumAggregateAdvance, IntegerSumAggregateGetResult, IntegerSumAggregateMerge, IntegerSumAggregateReset)           \
  F(RealMaxAggregate,    RealMaxAggregateInit,    RealMaxAggregateAdvance,    RealMaxAggregateGetResult,    RealMaxAggregateMerge,    RealMaxAggregateReset)              \
  F(RealMinAggregate,    RealMinAggregateInit,    RealMinAggregateAdvance,    RealMinAggregateGetResult,    RealMinAggregateMerge,    RealMinAggregateReset)              \
  F(RealSumAggregate,    RealSumAggregateInit,    RealSumAggregateAdvance,    RealSumAggregateGetResult,    RealSumAggregateMerge,    RealSumAggregateReset)

enum class AggOpKind : u8 { Init = 0, Advance = 1, GetResult = 2, Merge = 3, Reset = 4 };

// Given an aggregate kind and the operation to perform on it, determine the
// appropriate bytecode
template <AggOpKind OpKind>
Bytecode OpForAgg(ast::BuiltinType::Kind agg_kind);

template <>
Bytecode OpForAgg<AggOpKind::Init>(const ast::BuiltinType::Kind agg_kind) {
  switch (agg_kind) {
    default: { UNREACHABLE("Impossible aggregate type"); }
#define ENTRY(Type, Init, Advance, GetResult, Merge, Reset) \
  case ast::BuiltinType::Type:                              \
    return Bytecode::Init;
      AGG_CODES(ENTRY)
#undef ENTRY
  }
}

template <>
Bytecode OpForAgg<AggOpKind::Advance>(const ast::BuiltinType::Kind agg_kind) {
  switch (agg_kind) {
    default: { UNREACHABLE("Impossible aggregate type"); }
#define ENTRY(Type, Init, Advance, GetResult, Merge, Reset) \
  case ast::BuiltinType::Type:                              \
    return Bytecode::Advance;
      AGG_CODES(ENTRY)
#undef ENTRY
  }
}

template <>
Bytecode OpForAgg<AggOpKind::GetResult>(const ast::BuiltinType::Kind agg_kind) {
  switch (agg_kind) {
    default: { UNREACHABLE("Impossible aggregate type"); }
#define ENTRY(Type, Init, Advance, GetResult, Merge, Reset) \
  case ast::BuiltinType::Type:                              \
    return Bytecode::GetResult;
      AGG_CODES(ENTRY)
#undef ENTRY
  }
}

template <>
Bytecode OpForAgg<AggOpKind::Merge>(const ast::BuiltinType::Kind agg_kind) {
  switch (agg_kind) {
    default: { UNREACHABLE("Impossible aggregate type"); }
#define ENTRY(Type, Init, Advance, GetResult, Merge, Reset) \
  case ast::BuiltinType::Type:                              \
    return Bytecode::Merge;
      AGG_CODES(ENTRY)
#undef ENTRY
  }
}

template <>
Bytecode OpForAgg<AggOpKind::Reset>(const ast::BuiltinType::Kind agg_kind) {
  switch (agg_kind) {
    default: { UNREACHABLE("Impossible aggregate type"); }
#define ENTRY(Type, Init, Advance, GetResult, Merge, Reset) \
  case ast::BuiltinType::Type:                              \
    return Bytecode::Reset;
      AGG_CODES(ENTRY)
#undef ENTRY
  }
}

}  // namespace

void BytecodeGenerator::VisitBuiltinAggregatorCall(ast::CallExpr *call, ast::Builtin builtin) {
  switch (builtin) {
    case ast::Builtin::AggInit:
    case ast::Builtin::AggReset: {
      for (const auto &arg : call->arguments()) {
        const auto agg_kind = arg->type()->GetPointeeType()->As<ast::BuiltinType>()->kind();
        LocalVar input = VisitExpressionForRValue(arg);
        Bytecode bytecode;
        if (builtin == ast::Builtin::AggInit) {
          bytecode = OpForAgg<AggOpKind::Init>(agg_kind);
        } else {
          bytecode = OpForAgg<AggOpKind::Reset>(agg_kind);
        }
        emitter()->Emit(bytecode, input);
      }
      break;
    }
    case ast::Builtin::AggAdvance: {
      const auto &args = call->arguments();
      const auto agg_kind = args[0]->type()->GetPointeeType()->As<ast::BuiltinType>()->kind();
      LocalVar agg = VisitExpressionForRValue(args[0]);
      LocalVar input = VisitExpressionForRValue(args[1]);
      Bytecode bytecode = OpForAgg<AggOpKind::Advance>(agg_kind);
      emitter()->Emit(bytecode, agg, input);
      break;
    }
    case ast::Builtin::AggMerge: {
      const auto &args = call->arguments();
      const auto agg_kind = args[0]->type()->GetPointeeType()->As<ast::BuiltinType>()->kind();
      LocalVar agg_1 = VisitExpressionForRValue(args[0]);
      LocalVar agg_2 = VisitExpressionForRValue(args[1]);
      Bytecode bytecode = OpForAgg<AggOpKind::Merge>(agg_kind);
      emitter()->Emit(bytecode, agg_1, agg_2);
      break;
    }
    case ast::Builtin::AggResult: {
      const auto &args = call->arguments();
      const auto agg_kind = args[0]->type()->GetPointeeType()->As<ast::BuiltinType>()->kind();
      LocalVar result = execution_result()->GetOrCreateDestination(call->type());
      LocalVar agg = VisitExpressionForRValue(args[0]);
      Bytecode bytecode = OpForAgg<AggOpKind::GetResult>(agg_kind);
      emitter()->Emit(bytecode, result, agg);
      break;
    }
    default: { UNREACHABLE("Impossible aggregator call"); }
  }
}

void BytecodeGenerator::VisitBuiltinJoinHashTableCall(ast::CallExpr *call, ast::Builtin builtin) {
  switch (builtin) {
    case ast::Builtin::JoinHashTableInit: {
      LocalVar join_hash_table = VisitExpressionForRValue(call->arguments()[0]);
      LocalVar memory = VisitExpressionForRValue(call->arguments()[1]);
      LocalVar entry_size = VisitExpressionForRValue(call->arguments()[2]);
      emitter()->Emit(Bytecode::JoinHashTableInit, join_hash_table, memory, entry_size);
      break;
    }
    case ast::Builtin::JoinHashTableInsert: {
      LocalVar dest = execution_result()->GetOrCreateDestination(call->type());
      LocalVar join_hash_table = VisitExpressionForRValue(call->arguments()[0]);
      LocalVar hash = VisitExpressionForRValue(call->arguments()[1]);
      emitter()->Emit(Bytecode::JoinHashTableAllocTuple, dest, join_hash_table, hash);
      break;
    }
    case ast::Builtin::JoinHashTableBuild: {
      LocalVar join_hash_table = VisitExpressionForRValue(call->arguments()[0]);
      emitter()->Emit(Bytecode::JoinHashTableBuild, join_hash_table);
      break;
    }
    case ast::Builtin::JoinHashTableIterInit: {
      LocalVar iterator = VisitExpressionForRValue(call->arguments()[0]);
      LocalVar join_hash_table = VisitExpressionForRValue(call->arguments()[1]);
      LocalVar hash = VisitExpressionForRValue(call->arguments()[2]);
      emitter()->Emit(Bytecode::JoinHashTableIterInit, iterator, join_hash_table, hash);
      break;
    }
    case ast::Builtin::JoinHashTableIterHasNext: {
      LocalVar has_more = execution_result()->GetOrCreateDestination(call->type());
      LocalVar iterator = VisitExpressionForRValue(call->arguments()[0]);
      const std::string key_eq_name = call->arguments()[1]->As<ast::IdentifierExpr>()->name().data();
      LocalVar opaque_ctx = VisitExpressionForRValue(call->arguments()[2]);
      LocalVar probe_tuple = VisitExpressionForRValue(call->arguments()[3]);
      emitter()->EmitJoinHashTableIterHasNext(has_more, iterator, LookupFuncIdByName(key_eq_name), opaque_ctx,
                                              probe_tuple);
      execution_result()->set_destination(has_more.ValueOf());
      break;
    }
    case ast::Builtin::JoinHashTableIterGetRow: {
      LocalVar dest = execution_result()->GetOrCreateDestination(call->type());
      LocalVar iterator = VisitExpressionForRValue(call->arguments()[0]);
      emitter()->Emit(Bytecode::JoinHashTableIterGetRow, dest, iterator);
      break;
    }
    case ast::Builtin::JoinHashTableIterClose: {
      LocalVar iterator = VisitExpressionForRValue(call->arguments()[0]);
      emitter()->Emit(Bytecode::JoinHashTableIterClose, iterator);
      break;
    }
    case ast::Builtin::JoinHashTableBuildParallel: {
      LocalVar join_hash_table = VisitExpressionForRValue(call->arguments()[0]);
      LocalVar tls = VisitExpressionForRValue(call->arguments()[1]);
      LocalVar jht_offset = VisitExpressionForRValue(call->arguments()[2]);
      emitter()->Emit(Bytecode::JoinHashTableBuildParallel, join_hash_table, tls, jht_offset);
      break;
    }
    case ast::Builtin::JoinHashTableFree: {
      LocalVar join_hash_table = VisitExpressionForRValue(call->arguments()[0]);
      emitter()->Emit(Bytecode::JoinHashTableFree, join_hash_table);
      break;
    }
    default: { UNREACHABLE("Impossible bytecode"); }
  }
}

void BytecodeGenerator::VisitBuiltinSorterCall(ast::CallExpr *call, ast::Builtin builtin) {
  switch (builtin) {
    case ast::Builtin::SorterInit: {
      // TODO(pmenon): Fix me so that the comparison function doesn't have be
      // listed by name.
      LocalVar sorter = VisitExpressionForRValue(call->arguments()[0]);
      LocalVar memory = VisitExpressionForRValue(call->arguments()[1]);
      const std::string cmp_func_name = call->arguments()[2]->As<ast::IdentifierExpr>()->name().data();
      LocalVar entry_size = VisitExpressionForRValue(call->arguments()[3]);
      emitter()->EmitSorterInit(Bytecode::SorterInit, sorter, memory, LookupFuncIdByName(cmp_func_name), entry_size);
      break;
    }
    case ast::Builtin::SorterInsert: {
      LocalVar dest = execution_result()->GetOrCreateDestination(call->type());
      LocalVar sorter = VisitExpressionForRValue(call->arguments()[0]);
      emitter()->Emit(Bytecode::SorterAllocTuple, dest, sorter);
      break;
    }
    case ast::Builtin::SorterSort: {
      LocalVar sorter = VisitExpressionForRValue(call->arguments()[0]);
      emitter()->Emit(Bytecode::SorterSort, sorter);
      break;
    }
    case ast::Builtin::SorterSortParallel: {
      LocalVar sorter = VisitExpressionForRValue(call->arguments()[0]);
      LocalVar tls = VisitExpressionForRValue(call->arguments()[1]);
      LocalVar sorter_offset = VisitExpressionForRValue(call->arguments()[2]);
      emitter()->Emit(Bytecode::SorterSortParallel, sorter, tls, sorter_offset);
      break;
    }
    case ast::Builtin::SorterSortTopKParallel: {
      LocalVar sorter = VisitExpressionForRValue(call->arguments()[0]);
      LocalVar tls = VisitExpressionForRValue(call->arguments()[1]);
      LocalVar sorter_offset = VisitExpressionForRValue(call->arguments()[2]);
      LocalVar top_k = VisitExpressionForRValue(call->arguments()[3]);
      emitter()->Emit(Bytecode::SorterSortTopKParallel, sorter, tls, sorter_offset, top_k);
      break;
    }
    case ast::Builtin::SorterFree: {
      LocalVar sorter = VisitExpressionForRValue(call->arguments()[0]);
      emitter()->Emit(Bytecode::SorterFree, sorter);
      break;
    }
    default: { UNREACHABLE("Impossible bytecode"); }
  }
}

void BytecodeGenerator::VisitBuiltinSorterIterCall(ast::CallExpr *call, ast::Builtin builtin) {
  ast::Context *ctx = call->type()->context();

  // The first argument to all calls is the sorter iterator instance
  const LocalVar sorter_iter = VisitExpressionForRValue(call->arguments()[0]);

  switch (builtin) {
    case ast::Builtin::SorterIterInit: {
      LocalVar sorter = VisitExpressionForRValue(call->arguments()[1]);
      emitter()->Emit(Bytecode::SorterIteratorInit, sorter_iter, sorter);
      break;
    }
    case ast::Builtin::SorterIterHasNext: {
      LocalVar cond = execution_result()->GetOrCreateDestination(ast::BuiltinType::Get(ctx, ast::BuiltinType::Bool));
      emitter()->Emit(Bytecode::SorterIteratorHasNext, cond, sorter_iter);
      execution_result()->set_destination(cond.ValueOf());
      break;
    }
    case ast::Builtin::SorterIterNext: {
      emitter()->Emit(Bytecode::SorterIteratorNext, sorter_iter);
      break;
    }
    case ast::Builtin::SorterIterGetRow: {
      LocalVar row_ptr =
          execution_result()->GetOrCreateDestination(ast::BuiltinType::Get(ctx, ast::BuiltinType::Uint8)->PointerTo());
      emitter()->Emit(Bytecode::SorterIteratorGetRow, row_ptr, sorter_iter);
      execution_result()->set_destination(row_ptr.ValueOf());
      break;
    }
    case ast::Builtin::SorterIterClose: {
      emitter()->Emit(Bytecode::SorterIteratorFree, sorter_iter);
      break;
    }
    default: { UNREACHABLE("Impossible table iteration call"); }
  }
}

void BytecodeGenerator::VisitExecutionContextCall(ast::CallExpr *call, UNUSED ast::Builtin builtin) {
  ast::Context *ctx = call->type()->context();

  // The memory pool pointer
  LocalVar mem_pool =
      execution_result()->GetOrCreateDestination(ast::BuiltinType::Get(ctx, ast::BuiltinType::MemoryPool)->PointerTo());

  // The execution context pointer
  LocalVar exec_ctx = VisitExpressionForRValue(call->arguments()[0]);

  // Emit bytecode
  emitter()->Emit(Bytecode::ExecutionContextGetMemoryPool, mem_pool, exec_ctx);

  // Indicate where the result is
  execution_result()->set_destination(mem_pool.ValueOf());
}

void BytecodeGenerator::VisitBuiltinThreadStateContainerCall(ast::CallExpr *call, ast::Builtin builtin) {
  LocalVar tls = VisitExpressionForRValue(call->arguments()[0]);
  switch (builtin) {
    case ast::Builtin::ThreadStateContainerInit: {
      LocalVar memory = VisitExpressionForRValue(call->arguments()[1]);
      emitter()->Emit(Bytecode::ThreadStateContainerInit, tls, memory);
      break;
    }
    case ast::Builtin::ThreadStateContainerIterate: {
      LocalVar ctx = VisitExpressionForRValue(call->arguments()[1]);
      FunctionId iterate_fn = LookupFuncIdByName(call->arguments()[2]->As<ast::IdentifierExpr>()->name().data());
      emitter()->EmitThreadStateContainerIterate(tls, ctx, iterate_fn);
      break;
    }
    case ast::Builtin::ThreadStateContainerReset: {
      LocalVar entry_size = VisitExpressionForRValue(call->arguments()[1]);
      FunctionId init_fn = LookupFuncIdByName(call->arguments()[2]->As<ast::IdentifierExpr>()->name().data());
      FunctionId destroy_fn = LookupFuncIdByName(call->arguments()[3]->As<ast::IdentifierExpr>()->name().data());
      LocalVar ctx = VisitExpressionForRValue(call->arguments()[4]);
      emitter()->EmitThreadStateContainerReset(tls, entry_size, init_fn, destroy_fn, ctx);
      break;
    }
    case ast::Builtin::ThreadStateContainerFree: {
      emitter()->Emit(Bytecode::ThreadStateContainerFree, tls);
      break;
    }
    default: { UNREACHABLE("Impossible thread state container call"); }
  }
}

void BytecodeGenerator::VisitBuiltinTrigCall(ast::CallExpr *call, ast::Builtin builtin) {
  ast::Context *ctx = call->type()->context();
  LocalVar dest = execution_result()->GetOrCreateDestination(ast::BuiltinType::Get(ctx, ast::BuiltinType::Real));
  LocalVar src = VisitExpressionForRValue(call->arguments()[0]);

  switch (builtin) {
    case ast::Builtin::ACos: {
      emitter()->Emit(Bytecode::Acos, dest, src);
      break;
    }
    case ast::Builtin::ASin: {
      emitter()->Emit(Bytecode::Asin, dest, src);
      break;
    }
    case ast::Builtin::ATan: {
      emitter()->Emit(Bytecode::Atan, dest, src);
      break;
    }
    case ast::Builtin::ATan2: {
      emitter()->Emit(Bytecode::Atan2, dest, src);
      break;
    }
    case ast::Builtin::Cos: {
      emitter()->Emit(Bytecode::Cos, dest, src);
      break;
    }
    case ast::Builtin::Cot: {
      emitter()->Emit(Bytecode::Cot, dest, src);
      break;
    }
    case ast::Builtin::Sin: {
      emitter()->Emit(Bytecode::Sin, dest, src);
      break;
    }
    case ast::Builtin::Tan: {
      emitter()->Emit(Bytecode::Tan, dest, src);
    }
    default: { UNREACHABLE("Impossible trigonometric bytecode"); }
  }

  execution_result()->set_destination(dest.ValueOf());
}

void BytecodeGenerator::VisitBuiltinSizeOfCall(ast::CallExpr *call) {
  ast::Type *target_type = call->arguments()[0]->type();
  LocalVar size_var = execution_result()->GetOrCreateDestination(
      ast::BuiltinType::Get(target_type->context(), ast::BuiltinType::Uint32));
  emitter()->EmitAssignImm4(size_var, target_type->size());
  execution_result()->set_destination(size_var.ValueOf());
}

void BytecodeGenerator::VisitBuiltinOutputCall(ast::CallExpr *call, ast::Builtin builtin) {
  LocalVar exec_ctx = VisitExpressionForRValue(call->arguments()[0]);
  switch (builtin) {
    case ast::Builtin::OutputAlloc: {
      LocalVar dest = execution_result()->GetOrCreateDestination(call->type());
      emitter()->EmitOutputAlloc(Bytecode::OutputAlloc, exec_ctx, dest);
      break;
    }
    case ast::Builtin::OutputAdvance: {
      emitter()->EmitOutputCall(Bytecode::OutputAdvance, exec_ctx);
      break;
    }
    case ast::Builtin::OutputSetNull: {
      LocalVar entry_size = VisitExpressionForRValue(call->arguments()[1]);
      emitter()->EmitOutputSetNull(Bytecode::OutputSetNull, exec_ctx, entry_size);
      break;
    }
    case ast::Builtin::OutputFinalize: {
      emitter()->EmitOutputCall(Bytecode::OutputFinalize, exec_ctx);
      break;
    }
    default: { UNREACHABLE("Impossible bytecode"); }
  }
}

void BytecodeGenerator::VisitBuiltinInsertCall(ast::CallExpr *call, ast::Builtin builtin) {
  const auto &args = call->arguments();
  LocalVar table_id = VisitExpressionForRValue(args[0]);
  LocalVar values = VisitExpressionForRValue(args[1]);
  LocalVar exec_ctx = VisitExpressionForRValue(call->arguments()[2]);

  emitter()->Emit(Bytecode::Insert, table_id, values, exec_ctx);
}

void BytecodeGenerator::VisitBuiltinIndexIteratorCall(ast::CallExpr *call, ast::Builtin builtin) {
<<<<<<< HEAD
  switch (builtin) {
    case ast::Builtin::IndexIteratorInit: {
      LocalVar iterator = VisitExpressionForRValue(call->arguments()[0]);
      std::string index_name(call->arguments()[1]->As<ast::LitExpr>()->raw_string_val().data());
      auto index_oid = exec_ctx_->GetAccessor()->GetCatalogIndexOid(index_name);
      LocalVar exec_ctx = VisitExpressionForRValue(call->arguments()[2]);
      emitter()->EmitIndexIteratorInit(Bytecode::IndexIteratorInit, iterator, !index_oid, exec_ctx);
=======
  terrier::catalog::Catalog *catalog = sql::ExecutionStructures::Instance()->GetCatalog();
  ast::Context *ctx = call->type()->context();
  LocalVar iterator = VisitExpressionForRValue(call->arguments()[0]);
  switch (builtin) {
    case ast::Builtin::IndexIteratorInit: {
      // TODO(Amadou): Use catalog accessor once it's merged.
      uint32_t index_oid;
      uint32_t table_oid;
      if (call->arguments()[1]->IsStringLiteral()) {
        table_oid = 0; // The fake catalog does not need a table_oid
        std::string index_name(call->arguments()[2]->As<ast::LitExpr>()->raw_string_val().data());
        index_oid = !catalog->GetCatalogIndexOid(index_name);
      } else {
        table_oid = static_cast<u32>(call->arguments()[1]->As<ast::LitExpr>()->int64_val());
        index_oid = static_cast<u32>(call->arguments()[2]->As<ast::LitExpr>()->int64_val());
      }
      LocalVar exec_ctx = VisitExpressionForRValue(call->arguments()[3]);
      emitter()->EmitIndexIteratorInit(Bytecode::IndexIteratorInit, iterator, table_oid, index_oid, exec_ctx);
>>>>>>> 3e5020de
      break;
    }
    case ast::Builtin::IndexIteratorScanKey: {
      LocalVar key = VisitExpressionForRValue(call->arguments()[1]);
      emitter()->Emit(Bytecode::IndexIteratorScanKey, iterator, key);
      break;
    }
    case ast::Builtin::IndexIteratorAdvance: {
      LocalVar cond = execution_result()->GetOrCreateDestination(ast::BuiltinType::Get(ctx, ast::BuiltinType::Bool));
      emitter()->Emit(Bytecode::IndexIteratorAdvance, cond, iterator);
      execution_result()->set_destination(cond.ValueOf());
      break;
    }
    case ast::Builtin::IndexIteratorFree: {
      emitter()->Emit(Bytecode::IndexIteratorFree, iterator);
      break;
    }
    case ast::Builtin::IndexIteratorGetSmallInt: {
      LocalVar val = execution_result()->GetOrCreateDestination(ast::BuiltinType::Get(ctx, ast::BuiltinType::Integer));
      auto col_idx = static_cast<uint32_t>(call->arguments()[1]->As<ast::LitExpr>()->int64_val());
      emitter()->EmitIndexIteratorGet(Bytecode::IndexIteratorGetSmallInt, val, iterator, col_idx);
      break;
    }
    case ast::Builtin::IndexIteratorGetInt: {
      LocalVar val = execution_result()->GetOrCreateDestination(ast::BuiltinType::Get(ctx, ast::BuiltinType::Integer));
      auto col_idx = static_cast<uint32_t>(call->arguments()[1]->As<ast::LitExpr>()->int64_val());
      emitter()->EmitIndexIteratorGet(Bytecode::IndexIteratorGetInteger, val, iterator, col_idx);
      break;
    }
    case ast::Builtin::IndexIteratorGetBigInt: {
      LocalVar val = execution_result()->GetOrCreateDestination(ast::BuiltinType::Get(ctx, ast::BuiltinType::Integer));
      auto col_idx = static_cast<uint32_t>(call->arguments()[1]->As<ast::LitExpr>()->int64_val());
      emitter()->EmitIndexIteratorGet(Bytecode::IndexIteratorGetBigInt, val, iterator, col_idx);
      break;
    }
    case ast::Builtin::IndexIteratorGetReal: {
      LocalVar val = execution_result()->GetOrCreateDestination(ast::BuiltinType::Get(ctx, ast::BuiltinType::Real));
      auto col_idx = static_cast<uint32_t>(call->arguments()[1]->As<ast::LitExpr>()->int64_val());
      emitter()->EmitIndexIteratorGet(Bytecode::IndexIteratorGetReal, val, iterator, col_idx);
      break;
    }
    case ast::Builtin::IndexIteratorGetDouble: {
      LocalVar val = execution_result()->GetOrCreateDestination(ast::BuiltinType::Get(ctx, ast::BuiltinType::Real));
      auto col_idx = static_cast<uint32_t>(call->arguments()[1]->As<ast::LitExpr>()->int64_val());
      emitter()->EmitIndexIteratorGet(Bytecode::IndexIteratorGetDouble, val, iterator, col_idx);
      break;
    }
    default: { UNREACHABLE("Impossible bytecode"); }
  }
}

void BytecodeGenerator::VisitBuiltinCallExpr(ast::CallExpr *call) {
  ast::Builtin builtin;

  ast::Context *ctx = call->type()->context();
  ctx->IsBuiltinFunction(call->GetFuncName(), &builtin);

  switch (builtin) {
    case ast::Builtin::BoolToSql:
    case ast::Builtin::IntToSql:
    case ast::Builtin::FloatToSql:
    case ast::Builtin::DateToSql:
    case ast::Builtin::VarlenToSql:
    case ast::Builtin::StringToSql:
    case ast::Builtin::SqlToBool: {
      VisitSqlConversionCall(call, builtin);
      break;
    }
    case ast::Builtin::FilterEq:
    case ast::Builtin::FilterGt:
    case ast::Builtin::FilterGe:
    case ast::Builtin::FilterLt:
    case ast::Builtin::FilterLe:
    case ast::Builtin::FilterNe: {
      VisitBuiltinFilterCall(call, builtin);
      break;
    }
    case ast::Builtin::ExecutionContextGetMemoryPool: {
      VisitExecutionContextCall(call, builtin);
      break;
    }
    case ast::Builtin::ThreadStateContainerInit:
    case ast::Builtin::ThreadStateContainerIterate:
    case ast::Builtin::ThreadStateContainerReset:
    case ast::Builtin::ThreadStateContainerFree: {
      VisitBuiltinThreadStateContainerCall(call, builtin);
      break;
    }
    case ast::Builtin::TableIterInit:
    case ast::Builtin::TableIterAdvance:
    case ast::Builtin::TableIterGetPCI:
    case ast::Builtin::TableIterClose: {
      VisitBuiltinTableIterCall(call, builtin);
      break;
    }
    case ast::Builtin::TableIterParallel: {
      VisitBuiltinTableIterParallelCall(call);
      break;
    }
    case ast::Builtin::PCIIsFiltered:
    case ast::Builtin::PCIHasNext:
    case ast::Builtin::PCIHasNextFiltered:
    case ast::Builtin::PCIAdvance:
    case ast::Builtin::PCIAdvanceFiltered:
    case ast::Builtin::PCIMatch:
    case ast::Builtin::PCIReset:
    case ast::Builtin::PCIResetFiltered:
    case ast::Builtin::PCIGetSmallInt:
    case ast::Builtin::PCIGetSmallIntNull:
    case ast::Builtin::PCIGetInt:
    case ast::Builtin::PCIGetIntNull:
    case ast::Builtin::PCIGetBigInt:
    case ast::Builtin::PCIGetBigIntNull:
    case ast::Builtin::PCIGetReal:
    case ast::Builtin::PCIGetRealNull:
    case ast::Builtin::PCIGetDouble:
    case ast::Builtin::PCIGetDoubleNull:
    case ast::Builtin::PCIGetDate:
    case ast::Builtin::PCIGetDateNull:
    case ast::Builtin::PCIGetVarlen:
    case ast::Builtin::PCIGetVarlenNull: {
      VisitBuiltinPCICall(call, builtin);
      break;
    }
    case ast::Builtin::Hash: {
      VisitBuiltinHashCall(call, builtin);
      break;
    };
    case ast::Builtin::FilterManagerInit:
    case ast::Builtin::FilterManagerInsertFilter:
    case ast::Builtin::FilterManagerFinalize:
    case ast::Builtin::FilterManagerRunFilters:
    case ast::Builtin::FilterManagerFree: {
      VisitBuiltinFilterManagerCall(call, builtin);
      break;
    }
    case ast::Builtin::AggHashTableInit:
    case ast::Builtin::AggHashTableInsert:
    case ast::Builtin::AggHashTableLookup:
    case ast::Builtin::AggHashTableProcessBatch:
    case ast::Builtin::AggHashTableMovePartitions:
    case ast::Builtin::AggHashTableParallelPartitionedScan:
    case ast::Builtin::AggHashTableFree: {
      VisitBuiltinAggHashTableCall(call, builtin);
      break;
    }
    case ast::Builtin::AggPartIterHasNext:
    case ast::Builtin::AggPartIterNext:
    case ast::Builtin::AggPartIterGetRow:
    case ast::Builtin::AggPartIterGetHash: {
      VisitBuiltinAggPartIterCall(call, builtin);
      break;
    }
    case ast::Builtin::AggHashTableIterInit:
    case ast::Builtin::AggHashTableIterHasNext:
    case ast::Builtin::AggHashTableIterNext:
    case ast::Builtin::AggHashTableIterGetRow:
    case ast::Builtin::AggHashTableIterClose: {
      VisitBuiltinAggHashTableIterCall(call, builtin);
      break;
    }
    case ast::Builtin::AggInit:
    case ast::Builtin::AggAdvance:
    case ast::Builtin::AggMerge:
    case ast::Builtin::AggReset:
    case ast::Builtin::AggResult: {
      VisitBuiltinAggregatorCall(call, builtin);
      break;
    }
    case ast::Builtin::JoinHashTableInit:
    case ast::Builtin::JoinHashTableInsert:
    case ast::Builtin::JoinHashTableIterInit:
    case ast::Builtin::JoinHashTableIterGetRow:
    case ast::Builtin::JoinHashTableIterHasNext:
    case ast::Builtin::JoinHashTableIterClose:
    case ast::Builtin::JoinHashTableBuild:
    case ast::Builtin::JoinHashTableBuildParallel:
    case ast::Builtin::JoinHashTableFree: {
      VisitBuiltinJoinHashTableCall(call, builtin);
      break;
    }
    case ast::Builtin::SorterInit:
    case ast::Builtin::SorterInsert:
    case ast::Builtin::SorterSort:
    case ast::Builtin::SorterSortParallel:
    case ast::Builtin::SorterSortTopKParallel:
    case ast::Builtin::SorterFree: {
      VisitBuiltinSorterCall(call, builtin);
      break;
    }
    case ast::Builtin::SorterIterInit:
    case ast::Builtin::SorterIterHasNext:
    case ast::Builtin::SorterIterNext:
    case ast::Builtin::SorterIterGetRow:
    case ast::Builtin::SorterIterClose: {
      VisitBuiltinSorterIterCall(call, builtin);
      break;
    }
    case ast::Builtin::ACos:
    case ast::Builtin::ASin:
    case ast::Builtin::ATan:
    case ast::Builtin::ATan2:
    case ast::Builtin::Cos:
    case ast::Builtin::Cot:
    case ast::Builtin::Sin:
    case ast::Builtin::Tan: {
      VisitBuiltinTrigCall(call, builtin);
      break;
    }
    case ast::Builtin::SizeOf: {
      VisitBuiltinSizeOfCall(call);
      break;
    }
    case ast::Builtin::PtrCast: {
      Visit(call->arguments()[1]);
      break;
    }
    case ast::Builtin::OutputAlloc:
    case ast::Builtin::OutputAdvance:
    case ast::Builtin::OutputFinalize:
    case ast::Builtin::OutputSetNull:
      VisitBuiltinOutputCall(call, builtin);
      break;
    case ast::Builtin::Insert:
      VisitBuiltinInsertCall(call, builtin);
      break;
    case ast::Builtin::IndexIteratorInit:
    case ast::Builtin::IndexIteratorScanKey:
    case ast::Builtin::IndexIteratorAdvance:
    case ast::Builtin::IndexIteratorGetSmallInt:
    case ast::Builtin::IndexIteratorGetInt:
    case ast::Builtin::IndexIteratorGetBigInt:
    case ast::Builtin::IndexIteratorGetReal:
    case ast::Builtin::IndexIteratorGetDouble:
    case ast::Builtin::IndexIteratorFree:
      VisitBuiltinIndexIteratorCall(call, builtin);
      break;
    default: { UNREACHABLE("Builtin not supported!"); }
  }
}

void BytecodeGenerator::VisitRegularCallExpr(ast::CallExpr *call) {
  bool caller_wants_result = execution_result() != nullptr;
  TPL_ASSERT(!caller_wants_result || execution_result()->IsRValue(), "Calls can only be R-Values!");

  std::vector<LocalVar> params;

  auto *func_type = call->function()->type()->As<ast::FunctionType>();

  if (!func_type->return_type()->IsNilType()) {
    LocalVar ret_val;
    if (caller_wants_result) {
      ret_val = execution_result()->GetOrCreateDestination(func_type->return_type());

      // Let the caller know where the result value is
      execution_result()->set_destination(ret_val.ValueOf());
    } else {
      ret_val = current_function()->NewLocal(func_type->return_type());
    }

    // Push return value address into parameter list
    params.push_back(ret_val);
  }

  // Collect non-return-value parameters as usual
  for (u32 i = 0; i < func_type->num_params(); i++) {
    params.push_back(VisitExpressionForRValue(call->arguments()[i]));
  }

  // Emit call
  const auto func_id = LookupFuncIdByName(call->GetFuncName().data());
  TPL_ASSERT(func_id != FunctionInfo::kInvalidFuncId, "Function not found!");
  emitter()->EmitCall(func_id, params);
}

void BytecodeGenerator::VisitCallExpr(ast::CallExpr *node) {
  ast::CallExpr::CallKind call_kind = node->call_kind();

  if (call_kind == ast::CallExpr::CallKind::Builtin) {
    VisitBuiltinCallExpr(node);
  } else {
    VisitRegularCallExpr(node);
  }
}

void BytecodeGenerator::VisitAssignmentStmt(ast::AssignmentStmt *node) {
  LocalVar dest = VisitExpressionForLValue(node->destination());
  VisitExpressionForRValue(node->source(), dest);
}

void BytecodeGenerator::VisitFile(ast::File *node) {
  for (auto *decl : node->declarations()) {
    Visit(decl);
  }
}

void BytecodeGenerator::VisitLitExpr(ast::LitExpr *node) {
  TPL_ASSERT(execution_result()->IsRValue(), "Literal expressions cannot be R-Values!");

  LocalVar target = execution_result()->GetOrCreateDestination(node->type());

  switch (node->literal_kind()) {
    case ast::LitExpr::LitKind::Nil: {
      // Do nothing
      break;
    }
    case ast::LitExpr::LitKind::Boolean: {
      emitter()->EmitAssignImm1(target, static_cast<i8>(node->bool_val()));
      break;
    }
    case ast::LitExpr::LitKind::Int: {
      emitter()->EmitAssignImm8(target, node->int64_val());
      break;
    }
    case ast::LitExpr::LitKind::Float: {
      emitter()->EmitAssignImm8F(target, node->float64_val());
      break;
    }
    default: {
      EXECUTION_LOG_ERROR("Non-bool or non-integer literals not supported in bytecode");
      break;
    }
  }

  execution_result()->set_destination(target.ValueOf());
}

void BytecodeGenerator::VisitStructDecl(UNUSED ast::StructDecl *node) {
  // Nothing to do
}

void BytecodeGenerator::VisitLogicalAndOrExpr(ast::BinaryOpExpr *node) {
  //TPL_ASSERT(execution_result()->IsRValue(), "Binary expressions must be R-Values!");
  TPL_ASSERT(node->type()->IsBoolType(), "Boolean binary operation must be of type bool");

  LocalVar dest = execution_result()->GetOrCreateDestination(node->type());

  // Execute left child
  VisitExpressionForRValue(node->left(), dest);

  Bytecode conditional_jump;
  BytecodeLabel end_label;

  switch (node->op()) {
    case parsing::Token::Type::OR: {
      conditional_jump = Bytecode::JumpIfTrue;
      break;
    }
    case parsing::Token::Type::AND: {
      conditional_jump = Bytecode::JumpIfFalse;
      break;
    }
    default: { UNREACHABLE("Impossible logical operation type"); }
  }

  // Do a conditional jump
  emitter()->EmitConditionalJump(conditional_jump, dest.ValueOf(), &end_label);

  // Execute the right child
  VisitExpressionForRValue(node->right(), dest);

  // Bind the end label
  emitter()->Bind(&end_label);

  // Mark where the result is
  execution_result()->set_destination(dest.ValueOf());
}

void BytecodeGenerator::VisitPrimitiveArithmeticExpr(ast::BinaryOpExpr *node) {
  //TPL_ASSERT(execution_result()->IsRValue(), "Arithmetic expressions must be R-Values!");

  LocalVar dest = execution_result()->GetOrCreateDestination(node->type());
  LocalVar left = VisitExpressionForRValue(node->left());
  LocalVar right = VisitExpressionForRValue(node->right());

  Bytecode bytecode;
  switch (node->op()) {
    case parsing::Token::Type::PLUS: {
      bytecode = GetIntTypedBytecode(GET_BASE_FOR_INT_TYPES(Bytecode::Add), node->type());
      break;
    }
    case parsing::Token::Type::MINUS: {
      bytecode = GetIntTypedBytecode(GET_BASE_FOR_INT_TYPES(Bytecode::Sub), node->type());
      break;
    }
    case parsing::Token::Type::STAR: {
      bytecode = GetIntTypedBytecode(GET_BASE_FOR_INT_TYPES(Bytecode::Mul), node->type());
      break;
    }
    case parsing::Token::Type::SLASH: {
      bytecode = GetIntTypedBytecode(GET_BASE_FOR_INT_TYPES(Bytecode::Div), node->type());
      break;
    }
    case parsing::Token::Type::PERCENT: {
      bytecode = GetIntTypedBytecode(GET_BASE_FOR_INT_TYPES(Bytecode::Rem), node->type());
      break;
    }
    case parsing::Token::Type::AMPERSAND: {
      bytecode = GetIntTypedBytecode(GET_BASE_FOR_INT_TYPES(Bytecode::BitAnd), node->type());
      break;
    }
    case parsing::Token::Type::BIT_OR: {
      bytecode = GetIntTypedBytecode(GET_BASE_FOR_INT_TYPES(Bytecode::BitOr), node->type());
      break;
    }
    case parsing::Token::Type::BIT_XOR: {
      bytecode = GetIntTypedBytecode(GET_BASE_FOR_INT_TYPES(Bytecode::BitXor), node->type());
      break;
    }
    default: { UNREACHABLE("Impossible binary operation"); }
  }

  // Emit
  emitter()->EmitBinaryOp(bytecode, dest, left, right);

  // Mark where the result is
  execution_result()->set_destination(dest.ValueOf());
}

void BytecodeGenerator::VisitSqlArithmeticExpr(ast::BinaryOpExpr *node) {
  LocalVar dest = execution_result()->GetOrCreateDestination(node->type());
  LocalVar left = VisitExpressionForLValue(node->left());
  LocalVar right = VisitExpressionForLValue(node->right());

  const bool is_integer_math =
      node->type()->IsSpecificBuiltin(ast::BuiltinType::Integer);

  Bytecode bytecode;
  switch (node->op()) {
    case parsing::Token::Type::PLUS: {
      bytecode = (is_integer_math ? Bytecode::AddInteger : Bytecode::AddReal);
      break;
    }
    case parsing::Token::Type::MINUS: {
      bytecode = (is_integer_math ? Bytecode::SubInteger : Bytecode::SubReal);
      break;
    }
    case parsing::Token::Type::STAR: {
      bytecode = (is_integer_math ? Bytecode::MulInteger : Bytecode::MulReal);
      break;
    }
    case parsing::Token::Type::SLASH: {
      bytecode = (is_integer_math ? Bytecode::DivInteger : Bytecode::DivReal);
      break;
    }
    case parsing::Token::Type::PERCENT: {
      bytecode = (is_integer_math ? Bytecode::RemInteger : Bytecode::RemReal);
      break;
    }
    default: { UNREACHABLE("Impossible arithmetic SQL operation"); }
  }

  // Emit
  emitter()->EmitBinaryOp(bytecode, dest, left, right);

  // Mark where the result is
  execution_result()->set_destination(dest);
}

void BytecodeGenerator::VisitArithmeticExpr(ast::BinaryOpExpr *node) {
  if (node->type()->IsSqlValueType()) {
    VisitSqlArithmeticExpr(node);
  } else {
    VisitPrimitiveArithmeticExpr(node);
  }
}

void BytecodeGenerator::VisitBinaryOpExpr(ast::BinaryOpExpr *node) {
  switch (node->op()) {
    case parsing::Token::Type::AND:
    case parsing::Token::Type::OR: {
      VisitLogicalAndOrExpr(node);
      break;
    }
    default: {
      VisitArithmeticExpr(node);
      break;
    }
  }
}

#define COMPARISON_BYTECODE(code, comp_type, kind) \
  switch (kind) {\
  case ast::BuiltinType::Kind::Integer: \
    code = Bytecode::comp_type##Integer;\
    break;\
  case ast::BuiltinType::Kind::Real: \
    code = Bytecode::comp_type##Real;\
    break;\
  case ast::BuiltinType::Kind::Date: \
    code = Bytecode::comp_type##Date;\
    break;\
  case ast::BuiltinType::Kind::StringVal: \
    code = Bytecode::comp_type##StringVal;\
    break;\
  default:\
    UNREACHABLE("Undefined sql comparison!");\
  }\

void BytecodeGenerator::VisitSqlCompareOpExpr(ast::ComparisonOpExpr *compare) {
  LocalVar dest = execution_result()->GetOrCreateDestination(compare->type());
  LocalVar left = VisitExpressionForLValue(compare->left());
  LocalVar right = VisitExpressionForLValue(compare->right());

  TPL_ASSERT(compare->left()->type() == compare->right()->type(),
             "Left and right input types to comparison are not equal");
  TPL_ASSERT(compare->left()->type()->IsBuiltinType(), "Sql comparison must be done on sql types");

  auto builtin_kind = compare->left()->type()->As<ast::BuiltinType>()->kind();

  Bytecode code;
  switch (compare->op()) {
    case parsing::Token::Type::GREATER: {
      COMPARISON_BYTECODE(code, GreaterThan, builtin_kind);
      break;
    }
    case parsing::Token::Type::GREATER_EQUAL: {
      COMPARISON_BYTECODE(code, GreaterThanEqual, builtin_kind);
      break;
    }
    case parsing::Token::Type::EQUAL_EQUAL: {
      COMPARISON_BYTECODE(code, Equal, builtin_kind);
      break;
    }
    case parsing::Token::Type::LESS: {
      COMPARISON_BYTECODE(code, LessThan, builtin_kind);
      break;
    }
    case parsing::Token::Type::LESS_EQUAL: {
      COMPARISON_BYTECODE(code, LessThanEqual, builtin_kind);
      break;
    }
    case parsing::Token::Type::BANG_EQUAL: {
      COMPARISON_BYTECODE(code, NotEqual, builtin_kind);
      break;
    }
    default: { UNREACHABLE("Impossible binary operation"); }
  }

  // Emit
  emitter()->EmitBinaryOp(code, dest, left, right);

  // Mark where the result is
  execution_result()->set_destination(dest);
}

void BytecodeGenerator::VisitPrimitiveCompareOpExpr(ast::ComparisonOpExpr *compare) {
  LocalVar dest = execution_result()->GetOrCreateDestination(compare->type());

  // nil comparison
  if (ast::Expr * input_expr; compare->IsLiteralCompareNil(&input_expr)) {
    LocalVar input = VisitExpressionForRValue(input_expr);
    Bytecode bytecode =
        compare->op() == parsing::Token::Type ::EQUAL_EQUAL ? Bytecode::IsNullPtr : Bytecode::IsNotNullPtr;
    emitter()->Emit(bytecode, dest, input);
    execution_result()->set_destination(dest.ValueOf());
    return;
  }

  // regular comparison

  LocalVar left = VisitExpressionForRValue(compare->left());
  LocalVar right = VisitExpressionForRValue(compare->right());

  Bytecode bytecode;
  switch (compare->op()) {
    case parsing::Token::Type::GREATER: {
      bytecode = GetIntTypedBytecode(GET_BASE_FOR_INT_TYPES(Bytecode::GreaterThan), compare->left()->type());
      break;
    }
    case parsing::Token::Type::GREATER_EQUAL: {
      bytecode = GetIntTypedBytecode(GET_BASE_FOR_INT_TYPES(Bytecode::GreaterThanEqual), compare->left()->type());
      break;
    }
    case parsing::Token::Type::EQUAL_EQUAL: {
      bytecode = GetIntTypedBytecode(GET_BASE_FOR_INT_TYPES(Bytecode::Equal), compare->left()->type());
      break;
    }
    case parsing::Token::Type::LESS: {
      bytecode = GetIntTypedBytecode(GET_BASE_FOR_INT_TYPES(Bytecode::LessThan), compare->left()->type());
      break;
    }
    case parsing::Token::Type::LESS_EQUAL: {
      bytecode = GetIntTypedBytecode(GET_BASE_FOR_INT_TYPES(Bytecode::LessThanEqual), compare->left()->type());
      break;
    }
    case parsing::Token::Type::BANG_EQUAL: {
      bytecode = GetIntTypedBytecode(GET_BASE_FOR_INT_TYPES(Bytecode::NotEqual), compare->left()->type());
      break;
    }
    default: { UNREACHABLE("Impossible binary operation"); }
  }

  // Emit
  emitter()->EmitBinaryOp(bytecode, dest, left, right);

  // Mark where the result is
  execution_result()->set_destination(dest.ValueOf());
}

void BytecodeGenerator::VisitComparisonOpExpr(ast::ComparisonOpExpr *node) {
  const bool is_primitive_comparison = node->type()->IsSpecificBuiltin(ast::BuiltinType::Bool);

  if (!is_primitive_comparison) {
    VisitSqlCompareOpExpr(node);
  } else {
    VisitPrimitiveCompareOpExpr(node);
  }
}

void BytecodeGenerator::VisitFunctionLitExpr(ast::FunctionLitExpr *node) { Visit(node->body()); }

void BytecodeGenerator::BuildAssign(LocalVar dest, LocalVar ptr, ast::Type *dest_type) {
  // Emit the appropriate assignment
  const u32 size = dest_type->size();
  if (size == 1) {
    emitter()->EmitAssign(Bytecode::Assign1, dest, ptr);
  } else if (size == 2) {
    emitter()->EmitAssign(Bytecode::Assign2, dest, ptr);
  } else if (size == 4) {
    emitter()->EmitAssign(Bytecode::Assign4, dest, ptr);
  } else {
    emitter()->EmitAssign(Bytecode::Assign8, dest, ptr);
  }
}

void BytecodeGenerator::BuildDeref(LocalVar dest, LocalVar ptr, ast::Type *dest_type) {
  // Emit the appropriate deref
  const u32 size = dest_type->size();
  if (size == 1) {
    emitter()->EmitDeref(Bytecode::Deref1, dest, ptr);
  } else if (size == 2) {
    emitter()->EmitDeref(Bytecode::Deref2, dest, ptr);
  } else if (size == 4) {
    emitter()->EmitDeref(Bytecode::Deref4, dest, ptr);
  } else if (size == 8) {
    emitter()->EmitDeref(Bytecode::Deref8, dest, ptr);
  } else {
    emitter()->EmitDerefN(dest, ptr, size);
  }
}

LocalVar BytecodeGenerator::BuildLoadPointer(LocalVar double_ptr, ast::Type *type) {
  if (double_ptr.GetAddressMode() == LocalVar::AddressMode::Address) {
    return double_ptr.ValueOf();
  }

  // Need to Deref
  LocalVar ptr = current_function()->NewLocal(type);
  emitter()->EmitDeref(Bytecode::Deref8, ptr, double_ptr);
  return ptr.ValueOf();
}

void BytecodeGenerator::VisitMemberExpr(ast::MemberExpr *node) {
  // We first need to compute the address of the object we're selecting into.
  // Thus, we get the L-Value of the object below.

  LocalVar obj_ptr = VisitExpressionForLValue(node->object());

  // We now need to compute the offset of the field in the composite type. TPL
  // unifies C's arrow and dot syntax for field/member access. Thus, the type
  // of the object may be either a pointer to a struct or the actual struct. If
  // the type is a pointer, then the L-Value of the object is actually a double
  // pointer and we need to dereference it; otherwise, we can use the address
  // as is.

  ast::StructType *obj_type = nullptr;
  if (auto *type = node->object()->type(); node->IsSugaredArrow()) {
    // Double pointer, need to dereference
    obj_ptr = BuildLoadPointer(obj_ptr, type);
    obj_type = type->As<ast::PointerType>()->base()->As<ast::StructType>();
  } else {
    obj_type = type->As<ast::StructType>();
  }

  // We're now ready to compute offset. Let's lookup the field's offset in the
  // struct type.

  auto *field_name = node->member()->As<ast::IdentifierExpr>();
  auto offset = obj_type->GetOffsetOfFieldByName(field_name->name());

  // Now that we have a pointer to the composite object, we need to compute a
  // pointer to the field within the object. If the offset of the field in the
  // object is zero, we needn't do anything - we can just reinterpret the object
  // pointer. If the field offset is greater than zero, we generate a LEA.

  LocalVar field_ptr;
  if (offset == 0) {
    field_ptr = obj_ptr;
  } else {
    field_ptr = current_function()->NewLocal(node->type()->PointerTo());
    emitter()->EmitLea(field_ptr, obj_ptr, offset);
    field_ptr = field_ptr.ValueOf();
  }

  if (execution_result()->IsLValue()) {
    TPL_ASSERT(!execution_result()->HasDestination(), "L-Values produce their destination");
    execution_result()->set_destination(field_ptr);
    return;
  }

  // The caller wants the actual value of the field. We just computed a pointer
  // to the field in the object, so we need to load/dereference it. If the
  // caller provided a destination variable, use that; otherwise, create a new
  // temporary variable to store the value.

  LocalVar dest = execution_result()->GetOrCreateDestination(node->type());
  BuildDeref(dest, field_ptr, node->type());
  execution_result()->set_destination(dest.ValueOf());
}

void BytecodeGenerator::VisitDeclStmt(ast::DeclStmt *node) { Visit(node->declaration()); }

void BytecodeGenerator::VisitExpressionStmt(ast::ExpressionStmt *node) { Visit(node->expression()); }

void BytecodeGenerator::VisitBadExpr(ast::BadExpr *node) {
  TPL_ASSERT(false, "Visiting bad expression during code generation!");
}

void BytecodeGenerator::VisitArrayTypeRepr(ast::ArrayTypeRepr *node) {
  TPL_ASSERT(false, "Should not visit type-representation nodes!");
}

void BytecodeGenerator::VisitFunctionTypeRepr(ast::FunctionTypeRepr *node) {
  TPL_ASSERT(false, "Should not visit type-representation nodes!");
}

void BytecodeGenerator::VisitPointerTypeRepr(ast::PointerTypeRepr *node) {
  TPL_ASSERT(false, "Should not visit type-representation nodes!");
}

void BytecodeGenerator::VisitStructTypeRepr(ast::StructTypeRepr *node) {
  TPL_ASSERT(false, "Should not visit type-representation nodes!");
}

void BytecodeGenerator::VisitMapTypeRepr(ast::MapTypeRepr *node) {
  TPL_ASSERT(false, "Should not visit type-representation nodes!");
}

FunctionInfo *BytecodeGenerator::AllocateFunc(const std::string &func_name, ast::FunctionType *const func_type) {
  // Allocate function
  const auto func_id = static_cast<FunctionId>(functions_.size());
  functions_.emplace_back(func_id, func_name, func_type);
  FunctionInfo *func = &functions_.back();

  // Register return type
  if (auto *return_type = func_type->return_type(); !return_type->IsNilType()) {
    func->NewParameterLocal(return_type->PointerTo(), "hiddenRv");
  }

  // Register parameters
  for (const auto &param : func_type->params()) {
    func->NewParameterLocal(param.type, param.name.data());
  }

  // Cache
  func_map_[func->name()] = func->id();

  return func;
}

FunctionId BytecodeGenerator::LookupFuncIdByName(const std::string &name) const {
  auto iter = func_map_.find(name);
  if (iter == func_map_.end()) {
    return FunctionInfo::kInvalidFuncId;
  }
  return iter->second;
}

LocalVar BytecodeGenerator::VisitExpressionForLValue(ast::Expr *expr) {
  LValueResultScope scope(this);
  Visit(expr);
  return scope.destination();
}

LocalVar BytecodeGenerator::VisitExpressionForRValue(ast::Expr *expr) {
  RValueResultScope scope(this);
  Visit(expr);
  return scope.destination();
}

void BytecodeGenerator::VisitExpressionForRValue(ast::Expr *expr, LocalVar dest) {
  RValueResultScope scope(this, dest);
  Visit(expr);
}

void BytecodeGenerator::VisitExpressionForTest(ast::Expr *expr, BytecodeLabel *then_label, BytecodeLabel *else_label,
                                               TestFallthrough fallthrough) {
  // Evaluate the expression
  LocalVar cond = VisitExpressionForRValue(expr);

  switch (fallthrough) {
    case TestFallthrough::Then: {
      emitter()->EmitConditionalJump(Bytecode::JumpIfFalse, cond, else_label);
      break;
    }
    case TestFallthrough::Else: {
      emitter()->EmitConditionalJump(Bytecode::JumpIfTrue, cond, then_label);
      break;
    }
    case TestFallthrough::None: {
      emitter()->EmitConditionalJump(Bytecode::JumpIfFalse, cond, else_label);
      emitter()->EmitJump(Bytecode::Jump, then_label);
      break;
    }
  }
}

Bytecode BytecodeGenerator::GetIntTypedBytecode(Bytecode bytecode, ast::Type *type) {
  TPL_ASSERT(type->IsIntegerType(), "Type must be integer type");
  auto int_kind = type->SafeAs<ast::BuiltinType>()->kind();
  auto kind_idx = static_cast<u8>(int_kind - ast::BuiltinType::Int8);
  return Bytecodes::FromByte(Bytecodes::ToByte(bytecode) + kind_idx);
}

// static
std::unique_ptr<BytecodeModule> BytecodeGenerator::Compile(ast::AstNode *root, exec::ExecutionContext *exec_ctx,
                                                           const std::string &name) {
  BytecodeGenerator generator{exec_ctx};
  generator.Visit(root);

  // Create the bytecode module. Note that we move the bytecode and functions
  // array from the generator into the module.
  return std::make_unique<BytecodeModule>(name, std::move(generator.bytecode_), std::move(generator.functions_));
}

}  // namespace tpl::vm<|MERGE_RESOLUTION|>--- conflicted
+++ resolved
@@ -491,27 +491,11 @@
 
   switch (builtin) {
     case ast::Builtin::TableIterInit: {
-<<<<<<< HEAD
-      // The second argument is the table name as a literal string
-      TPL_ASSERT(call->arguments()[1]->IsStringLiteral(), "Table name must be a string literal");
-      ast::Identifier table_name = call->arguments()[1]->As<ast::LitExpr>()->raw_string_val();
-      auto catalog_table = exec_ctx_->GetAccessor()->GetUserTable(table_name.data());
-      TPL_ASSERT(catalog_table != nullptr, "Table does not exist!");
-      // The third argument should be the execution context
-      LocalVar exec_ctx = VisitExpressionForRValue(call->arguments()[2]);
-      // Emit the initialization codes
-      emitter()->EmitTableIterInit(Bytecode::TableVectorIteratorInit, iter,
-                                   !catalog_table->Oid(), exec_ctx);
-=======
-      // TODO(Amadou): Use catalog accessor once it's merged
-      sql::ExecutionStructures *exec = sql::ExecutionStructures::Instance();
-      auto test_db_ns = exec->GetTestDBAndNS();
       // The second argument is the table as a literal string or as an oid integer literal
       uint32_t table_oid;
       if (call->arguments()[1]->IsStringLiteral()) {
         ast::Identifier table_name = call->arguments()[1]->As<ast::LitExpr>()->raw_string_val();
-        auto catalog_table =
-            exec->GetCatalog()->GetUserTable(exec_ctx_->GetTxn(), test_db_ns.first, test_db_ns.second, table_name.data());
+        auto catalog_table = exec_ctx_->GetAccessor()->GetUserTable(table_name.data());
         TPL_ASSERT(catalog_table != nullptr, "Table does not exist!");
         table_oid = !catalog_table->Oid();
       } else {
@@ -520,9 +504,7 @@
       // The third argument should be the execution context
       LocalVar exec_ctx = VisitExpressionForRValue(call->arguments()[2]);
       // Emit the initialization codes
-      emitter()->EmitTableIterInit(Bytecode::TableVectorIteratorInit, iter, !test_db_ns.first, !test_db_ns.second,
-                                   table_oid, exec_ctx);
->>>>>>> 3e5020de
+      emitter()->EmitTableIterInit(Bytecode::TableVectorIteratorInit, iter, table_oid, exec_ctx);
       emitter()->Emit(Bytecode::TableVectorIteratorPerformInit, iter);
       break;
     }
@@ -1362,34 +1344,25 @@
 }
 
 void BytecodeGenerator::VisitBuiltinIndexIteratorCall(ast::CallExpr *call, ast::Builtin builtin) {
-<<<<<<< HEAD
-  switch (builtin) {
-    case ast::Builtin::IndexIteratorInit: {
-      LocalVar iterator = VisitExpressionForRValue(call->arguments()[0]);
-      std::string index_name(call->arguments()[1]->As<ast::LitExpr>()->raw_string_val().data());
-      auto index_oid = exec_ctx_->GetAccessor()->GetCatalogIndexOid(index_name);
-      LocalVar exec_ctx = VisitExpressionForRValue(call->arguments()[2]);
-      emitter()->EmitIndexIteratorInit(Bytecode::IndexIteratorInit, iterator, !index_oid, exec_ctx);
-=======
-  terrier::catalog::Catalog *catalog = sql::ExecutionStructures::Instance()->GetCatalog();
+  LocalVar iterator = VisitExpressionForRValue(call->arguments()[0]);
   ast::Context *ctx = call->type()->context();
-  LocalVar iterator = VisitExpressionForRValue(call->arguments()[0]);
+
   switch (builtin) {
     case ast::Builtin::IndexIteratorInit: {
       // TODO(Amadou): Use catalog accessor once it's merged.
       uint32_t index_oid;
       uint32_t table_oid;
       if (call->arguments()[1]->IsStringLiteral()) {
-        table_oid = 0; // The fake catalog does not need a table_oid
+        std::string table_name(call->arguments()[1]->As<ast::LitExpr>()->raw_string_val().data());
+        table_oid = !exec_ctx_->GetAccessor()->GetUserTable(table_name)->Oid();
         std::string index_name(call->arguments()[2]->As<ast::LitExpr>()->raw_string_val().data());
-        index_oid = !catalog->GetCatalogIndexOid(index_name);
+        index_oid = !exec_ctx_->GetAccessor()->GetCatalogIndexOid(index_name);
       } else {
         table_oid = static_cast<u32>(call->arguments()[1]->As<ast::LitExpr>()->int64_val());
         index_oid = static_cast<u32>(call->arguments()[2]->As<ast::LitExpr>()->int64_val());
       }
       LocalVar exec_ctx = VisitExpressionForRValue(call->arguments()[3]);
       emitter()->EmitIndexIteratorInit(Bytecode::IndexIteratorInit, iterator, table_oid, index_oid, exec_ctx);
->>>>>>> 3e5020de
       break;
     }
     case ast::Builtin::IndexIteratorScanKey: {
