#include <random>
#include <vector>
#include "benchmark/benchmark.h"
#include "common/macros.h"
#include "common/scoped_timer.h"
#include "common/worker_pool.h"
#include "storage/garbage_collector_thread.h"
#include "storage/storage_defs.h"
#include "transaction/transaction_manager.h"
#include "util/tpcc/builder.h"
#include "util/tpcc/database.h"
#include "util/tpcc/delivery.h"
#include "util/tpcc/loader.h"
#include "util/tpcc/new_order.h"
#include "util/tpcc/order_status.h"
#include "util/tpcc/payment.h"
#include "util/tpcc/stock_level.h"
#include "util/tpcc/worker.h"
#include "util/tpcc/workload.h"

namespace terrier::tpcc {

#define LOG_FILE_NAME "./tpcc.log"

/**
 * The behavior in these benchmarks mimics that of /test/integration/tpcc_test.cpp. If something changes here, it should
 * probably change there as well.
 */
class TPCCBenchmark : public benchmark::Fixture {
 public:
  const uint64_t blockstore_size_limit_ =
      1000;  // May need to increase this if num_threads_ or num_precomputed_txns_per_worker_ are greatly increased
             // (table sizes grow with a bigger workload)
  const uint64_t blockstore_reuse_limit_ = 1000;
  const uint64_t buffersegment_size_limit_ = 1000000;
  const uint64_t buffersegment_reuse_limit_ = 1000000;
  storage::BlockStore block_store_{blockstore_size_limit_, blockstore_reuse_limit_};
  storage::RecordBufferSegmentPool buffer_pool_{buffersegment_size_limit_, buffersegment_reuse_limit_};
  std::default_random_engine generator_;
  storage::LogManager *log_manager_ = LOGGING_DISABLED;  // logging enabled will override this value

  // Settings for log manager
  const uint64_t num_log_buffers_ = 2;
  const std::chrono::milliseconds log_serialization_interval_{10};
  const std::chrono::milliseconds log_flushing_interval_{20};

  const bool only_count_new_order_ = false;  // TPC-C specification is to only measure throughput for New Order in final
                                             // result, but most academic papers use all txn types
  const int8_t num_threads_ = 4;  // defines the number of terminals (workers running txns) and warehouses for the
                                  // benchmark. Sometimes called scale factor
  const uint32_t num_precomputed_txns_per_worker_ = 100000;  // Number of txns to run per terminal (worker thread)
  TransactionWeights txn_weights;                            // default txn_weights. See definition for values

  common::WorkerPool thread_pool_{static_cast<uint32_t>(num_threads_), {}};

  storage::GarbageCollectorThread *gc_thread_ = nullptr;
  const std::chrono::milliseconds gc_period_{10};
};

// NOLINTNEXTLINE
BENCHMARK_DEFINE_F(TPCCBenchmark, ScaleFactor4WithoutLogging)(benchmark::State &state) {
  // one TPCC worker = one TPCC terminal = one thread
  std::vector<Worker> workers;
  workers.reserve(num_threads_);

  // Reset the worker pool
  thread_pool_.Shutdown();
  thread_pool_.SetNumWorkers(num_threads_);
  thread_pool_.Startup();

  auto tpcc_builder = Builder(&block_store_);

  // Precompute all of the input arguments for every txn to be run. We want to avoid the overhead at benchmark time
  const auto precomputed_args =
      PrecomputeArgs(&generator_, txn_weights, num_threads_, num_precomputed_txns_per_worker_);

  // NOLINTNEXTLINE
  for (auto _ : state) {
    unlink(LOG_FILE_NAME);
    // we need transactions, TPCC database, and GC
    transaction::TransactionManager txn_manager(&buffer_pool_, true, log_manager_);

    // build the TPCC database
    auto *const tpcc_db = tpcc_builder.Build();

    // prepare the workers
    workers.clear();
    for (int8_t i = 0; i < num_threads_; i++) {
      workers.emplace_back(tpcc_db);
    }

    // populate the tables and indexes
    Loader::PopulateDatabase(&txn_manager, &generator_, tpcc_db, workers);
    gc_thread_ = new storage::GarbageCollectorThread(&txn_manager, gc_period_);
    Util::RegisterIndexesForGC(&(gc_thread_->GetGarbageCollector()), tpcc_db);
    std::this_thread::sleep_for(std::chrono::seconds(2));  // Let GC clean up

    // run the TPCC workload to completion, timing the execution
    uint64_t elapsed_ms;
    {
      common::ScopedTimer timer(&elapsed_ms);
      for (int8_t i = 0; i < num_threads_; i++) {
        thread_pool_.SubmitTask([i, tpcc_db, &txn_manager, precomputed_args, &workers] {
          Workload(i, tpcc_db, &txn_manager, precomputed_args, &workers);
        });
      }
      thread_pool_.WaitUntilAllFinished();
    }

    state.SetIterationTime(static_cast<double>(elapsed_ms) / 1000.0);

    // cleanup
    delete gc_thread_;
    delete tpcc_db;
    unlink(LOG_FILE_NAME);
  }

  CleanUpVarlensInPrecomputedArgs(&precomputed_args);

  // Count the number of txns processed
  if (only_count_new_order_) {
    uint64_t num_new_orders = 0;
    for (const auto &worker_txns : precomputed_args) {
      for (const auto &txn : worker_txns) {
        if (txn.type == TransactionType::NewOrder) num_new_orders++;
      }
    }
    state.SetItemsProcessed(state.iterations() * num_new_orders);
  } else {
    state.SetItemsProcessed(state.iterations() * num_precomputed_txns_per_worker_ * num_threads_);
  }
}

// NOLINTNEXTLINE
BENCHMARK_DEFINE_F(TPCCBenchmark, ScaleFactor4WithLogging)(benchmark::State &state) {
  // one TPCC worker = one TPCC terminal = one thread
  std::vector<Worker> workers;
  workers.reserve(num_threads_);

  // Reset the worker pool
  thread_pool_.Shutdown();
  thread_pool_.SetNumWorkers(num_threads_);
  thread_pool_.Startup();

  auto tpcc_builder = Builder(&block_store_);

  // Precompute all of the input arguments for every txn to be run. We want to avoid the overhead at benchmark time
  const auto precomputed_args =
      PrecomputeArgs(&generator_, txn_weights, num_threads_, num_precomputed_txns_per_worker_);

  // NOLINTNEXTLINE
  for (auto _ : state) {
    unlink(LOG_FILE_NAME);
    // we need transactions, TPCC database, and GC
    log_manager_ = new storage::LogManager(LOG_FILE_NAME, num_log_buffers_, log_serialization_interval_,
                                           log_flushing_interval_, &buffer_pool_);
    log_manager_->Start();
    transaction::TransactionManager txn_manager(&buffer_pool_, true, log_manager_);

    // build the TPCC database
    auto *const tpcc_db = tpcc_builder.Build();

    // prepare the workers
    workers.clear();
    for (int8_t i = 0; i < num_threads_; i++) {
      workers.emplace_back(tpcc_db);
    }

    // populate the tables and indexes
    Loader::PopulateDatabase(&txn_manager, &generator_, tpcc_db, workers);
    log_manager_->PersistAndStop();
    log_manager_->Start();
    gc_thread_ = new storage::GarbageCollectorThread(&txn_manager, gc_period_);
<<<<<<< HEAD
=======
    Util::RegisterIndexesForGC(&(gc_thread_->GetGarbageCollector()), tpcc_db);
    StartLogging();
>>>>>>> 833da815
    std::this_thread::sleep_for(std::chrono::seconds(2));  // Let GC clean up

    // run the TPCC workload to completion, timing the execution
    uint64_t elapsed_ms;
    {
      common::ScopedTimer timer(&elapsed_ms);
      for (int8_t i = 0; i < num_threads_; i++) {
        thread_pool_.SubmitTask([i, tpcc_db, &txn_manager, precomputed_args, &workers] {
          Workload(i, tpcc_db, &txn_manager, precomputed_args, &workers);
        });
      }
      thread_pool_.WaitUntilAllFinished();
      log_manager_->PersistAndStop();
    }

    state.SetIterationTime(static_cast<double>(elapsed_ms) / 1000.0);

    // cleanup
    delete gc_thread_;
    delete log_manager_;
    delete tpcc_db;
    unlink(LOG_FILE_NAME);
  }

  CleanUpVarlensInPrecomputedArgs(&precomputed_args);

  // Count the number of txns processed
  if (only_count_new_order_) {
    uint64_t num_new_orders = 0;
    for (const auto &worker_txns : precomputed_args) {
      for (const auto &txn : worker_txns) {
        if (txn.type == TransactionType::NewOrder) num_new_orders++;
      }
    }
    state.SetItemsProcessed(state.iterations() * num_new_orders);
  } else {
    state.SetItemsProcessed(state.iterations() * num_precomputed_txns_per_worker_ * num_threads_);
  }
}

BENCHMARK_REGISTER_F(TPCCBenchmark, ScaleFactor4WithoutLogging)
    ->Unit(benchmark::kMillisecond)
    ->UseManualTime()
    ->MinTime(10);

BENCHMARK_REGISTER_F(TPCCBenchmark, ScaleFactor4WithLogging)
    ->Unit(benchmark::kMillisecond)
    ->UseManualTime()
    ->MinTime(10);
}  // namespace terrier::tpcc<|MERGE_RESOLUTION|>--- conflicted
+++ resolved
@@ -171,11 +171,7 @@
     log_manager_->PersistAndStop();
     log_manager_->Start();
     gc_thread_ = new storage::GarbageCollectorThread(&txn_manager, gc_period_);
-<<<<<<< HEAD
-=======
     Util::RegisterIndexesForGC(&(gc_thread_->GetGarbageCollector()), tpcc_db);
-    StartLogging();
->>>>>>> 833da815
     std::this_thread::sleep_for(std::chrono::seconds(2));  // Let GC clean up
 
     // run the TPCC workload to completion, timing the execution
