#include <vector>
#include "benchmark/benchmark.h"
#include "common/scoped_timer.h"
#include "storage/garbage_collector_thread.h"
#include "storage/storage_defs.h"
#include "storage/write_ahead_log/log_manager.h"
#include "util/transaction_benchmark_util.h"

#define LOG_FILE_NAME "/mnt/ramdisk/benchmark.txt"

namespace terrier {

class LoggingBenchmark : public benchmark::Fixture {
 public:
  void StartLogging() {
    logging_ = true;
    log_manager_->Start();
    log_thread_ = std::thread([this] { LogThreadLoop(); });
  }

  void EndLogging() {
    logging_ = false;
    log_thread_.join();
    log_manager_->Shutdown();
  }

  void TearDown(const benchmark::State &state) final { unlink(LOG_FILE_NAME); }

  const std::vector<uint8_t> attr_sizes = {8, 8, 8, 8, 8, 8, 8, 8, 8, 8};
  const uint32_t initial_table_size = 1000000;
  const uint32_t num_txns = 100000;
  storage::BlockStore block_store_{1000, 1000};
  storage::RecordBufferSegmentPool buffer_pool_{1000000, 1000000};
  std::default_random_engine generator_;
  const uint32_t num_concurrent_txns_ = 4;
  storage::LogManager *log_manager_ = nullptr;
  storage::GarbageCollectorThread *gc_thread_ = nullptr;
  const std::chrono::milliseconds gc_period_{10};

 private:
  std::thread log_thread_;
  volatile bool logging_ = false;
  const std::chrono::milliseconds log_period_milli_{10};

  void LogThreadLoop() {
    while (logging_) {
      std::this_thread::sleep_for(log_period_milli_);
      log_manager_->Process();
    }
  }
};

/**
 * Run a TPCC-like workload (5 statements per txn, 10% insert, 40% update, 50% select).
 */
// NOLINTNEXTLINE
BENCHMARK_DEFINE_F(LoggingBenchmark, TPCCish)(benchmark::State &state) {
  uint64_t abort_count = 0;
  const uint32_t txn_length = 5;
  const std::vector<double> insert_update_select_ratio = {0.1, 0.4, 0.5};
  // NOLINTNEXTLINE
  for (auto _ : state) {
    log_manager_ = new storage::LogManager(LOG_FILE_NAME, &buffer_pool_);
    LargeTransactionBenchmarkObject tested(attr_sizes, initial_table_size, txn_length, insert_update_select_ratio,
                                           &block_store_, &buffer_pool_, &generator_, true, log_manager_);
<<<<<<< HEAD
    // log all of the Inserts from table creation
    StartLogging();
    EndLogging();

    StartGC(tested.GetTxnManager());
=======
    log_manager_->Process();  // log all of the Inserts from table creation
    gc_thread_ = new storage::GarbageCollectorThread(tested.GetTxnManager(), gc_period_);
>>>>>>> 3d88f8ca
    StartLogging();
    uint64_t elapsed_ms;
    {
      common::ScopedTimer timer(&elapsed_ms);
      abort_count += tested.SimulateOltp(num_txns, num_concurrent_txns_);
    }
    state.SetIterationTime(static_cast<double>(elapsed_ms) / 1000.0);
    EndLogging();
    delete gc_thread_;
    delete log_manager_;
  }
  state.SetItemsProcessed(state.iterations() * num_txns - abort_count);
}

/**
 * Run a high number of statements with lots of updates to try to trigger aborts.
 */
// NOLINTNEXTLINE
BENCHMARK_DEFINE_F(LoggingBenchmark, HighAbortRate)(benchmark::State &state) {
  uint64_t abort_count = 0;
  const uint32_t txn_length = 40;
  const std::vector<double> insert_update_select_ratio = {0.0, 0.8, 0.2};
  // NOLINTNEXTLINE
  for (auto _ : state) {
    // use a smaller table to make aborts more likely
    log_manager_ = new storage::LogManager(LOG_FILE_NAME, &buffer_pool_);
    LargeTransactionBenchmarkObject tested(attr_sizes, 1000, txn_length, insert_update_select_ratio, &block_store_,
                                           &buffer_pool_, &generator_, true, log_manager_);
<<<<<<< HEAD
    // log all of the Inserts from table creation
    StartLogging();
    EndLogging();

    StartGC(tested.GetTxnManager());
=======
    log_manager_->Process();  // log all of the Inserts from table creation
    gc_thread_ = new storage::GarbageCollectorThread(tested.GetTxnManager(), gc_period_);
>>>>>>> 3d88f8ca
    StartLogging();
    uint64_t elapsed_ms;
    {
      common::ScopedTimer timer(&elapsed_ms);
      abort_count += tested.SimulateOltp(num_txns, num_concurrent_txns_);
    }
    state.SetIterationTime(static_cast<double>(elapsed_ms) / 1000.0);
    EndLogging();
    delete gc_thread_;
    delete log_manager_;
  }
  state.SetItemsProcessed(state.iterations() * num_txns - abort_count);
}

/**
 * Single statement insert throughput. Should have no aborts.
 */
// NOLINTNEXTLINE
BENCHMARK_DEFINE_F(LoggingBenchmark, SingleStatementInsert)(benchmark::State &state) {
  uint64_t abort_count = 0;
  const uint32_t txn_length = 1;
  const std::vector<double> insert_update_select_ratio = {1, 0, 0};
  // NOLINTNEXTLINE
  for (auto _ : state) {
    log_manager_ = new storage::LogManager(LOG_FILE_NAME, &buffer_pool_);
    LargeTransactionBenchmarkObject tested(attr_sizes, 0, txn_length, insert_update_select_ratio, &block_store_,
                                           &buffer_pool_, &generator_, true, log_manager_);
    gc_thread_ = new storage::GarbageCollectorThread(tested.GetTxnManager(), gc_period_);
    StartLogging();
    uint64_t elapsed_ms;
    {
      common::ScopedTimer timer(&elapsed_ms);
      abort_count += tested.SimulateOltp(num_txns, num_concurrent_txns_);
    }
    state.SetIterationTime(static_cast<double>(elapsed_ms) / 1000.0);
    EndLogging();
    delete gc_thread_;
    delete log_manager_;
  }
  state.SetItemsProcessed(state.iterations() * num_txns - abort_count);
}

/**
 * Single statement update throughput. Should have low abort rates.
 */
// NOLINTNEXTLINE
BENCHMARK_DEFINE_F(LoggingBenchmark, SingleStatementUpdate)(benchmark::State &state) {
  uint64_t abort_count = 0;
  const uint32_t txn_length = 1;
  const std::vector<double> insert_update_select_ratio = {0, 1, 0};
  // NOLINTNEXTLINE
  for (auto _ : state) {
    log_manager_ = new storage::LogManager(LOG_FILE_NAME, &buffer_pool_);
    LargeTransactionBenchmarkObject tested(attr_sizes, initial_table_size, txn_length, insert_update_select_ratio,
                                           &block_store_, &buffer_pool_, &generator_, true, log_manager_);
<<<<<<< HEAD
    // log all of the Inserts from table creation
    StartLogging();
    EndLogging();

    StartGC(tested.GetTxnManager());
=======
    log_manager_->Process();  // log all of the Inserts from table creation
    gc_thread_ = new storage::GarbageCollectorThread(tested.GetTxnManager(), gc_period_);
>>>>>>> 3d88f8ca
    StartLogging();
    uint64_t elapsed_ms;
    {
      common::ScopedTimer timer(&elapsed_ms);
      abort_count += tested.SimulateOltp(num_txns, num_concurrent_txns_);
    }
    state.SetIterationTime(static_cast<double>(elapsed_ms) / 1000.0);
    EndLogging();
    delete gc_thread_;
    delete log_manager_;
  }
  state.SetItemsProcessed(state.iterations() * num_txns - abort_count);
}

/**
 * Single statement select throughput. Should have no aborts.
 */
// NOLINTNEXTLINE
BENCHMARK_DEFINE_F(LoggingBenchmark, SingleStatementSelect)(benchmark::State &state) {
  uint64_t abort_count = 0;
  const uint32_t txn_length = 1;
  const std::vector<double> insert_update_select_ratio = {0, 0, 1};
  // NOLINTNEXTLINE
  for (auto _ : state) {
    log_manager_ = new storage::LogManager(LOG_FILE_NAME, &buffer_pool_);
    LargeTransactionBenchmarkObject tested(attr_sizes, initial_table_size, txn_length, insert_update_select_ratio,
                                           &block_store_, &buffer_pool_, &generator_, true, log_manager_);
<<<<<<< HEAD
    // log all of the Inserts from table creation
    StartLogging();
    EndLogging();

    StartGC(tested.GetTxnManager());
=======
    log_manager_->Process();  // log all of the Inserts from table creation
    gc_thread_ = new storage::GarbageCollectorThread(tested.GetTxnManager(), gc_period_);
>>>>>>> 3d88f8ca
    StartLogging();
    uint64_t elapsed_ms;
    {
      common::ScopedTimer timer(&elapsed_ms);
      abort_count += tested.SimulateOltp(num_txns, num_concurrent_txns_);
    }
    state.SetIterationTime(static_cast<double>(elapsed_ms) / 1000.0);
    EndLogging();
    delete gc_thread_;
    delete log_manager_;
  }
  state.SetItemsProcessed(state.iterations() * num_txns - abort_count);
}

BENCHMARK_REGISTER_F(LoggingBenchmark, TPCCish)->Unit(benchmark::kMillisecond)->UseManualTime()->MinTime(3);

BENCHMARK_REGISTER_F(LoggingBenchmark, HighAbortRate)->Unit(benchmark::kMillisecond)->UseManualTime()->MinTime(10);

BENCHMARK_REGISTER_F(LoggingBenchmark, SingleStatementInsert)
    ->Unit(benchmark::kMillisecond)
    ->UseManualTime()
    ->MinTime(2);

BENCHMARK_REGISTER_F(LoggingBenchmark, SingleStatementUpdate)
    ->Unit(benchmark::kMillisecond)
    ->UseManualTime()
    ->MinTime(1);

BENCHMARK_REGISTER_F(LoggingBenchmark, SingleStatementSelect)
    ->Unit(benchmark::kMillisecond)
    ->UseManualTime()
    ->MinTime(1);
}  // namespace terrier<|MERGE_RESOLUTION|>--- conflicted
+++ resolved
@@ -63,16 +63,11 @@
     log_manager_ = new storage::LogManager(LOG_FILE_NAME, &buffer_pool_);
     LargeTransactionBenchmarkObject tested(attr_sizes, initial_table_size, txn_length, insert_update_select_ratio,
                                            &block_store_, &buffer_pool_, &generator_, true, log_manager_);
-<<<<<<< HEAD
-    // log all of the Inserts from table creation
-    StartLogging();
-    EndLogging();
-
-    StartGC(tested.GetTxnManager());
-=======
-    log_manager_->Process();  // log all of the Inserts from table creation
-    gc_thread_ = new storage::GarbageCollectorThread(tested.GetTxnManager(), gc_period_);
->>>>>>> 3d88f8ca
+    // log all of the Inserts from table creation
+    StartLogging();
+    EndLogging();
+
+    gc_thread_ = new storage::GarbageCollectorThread(tested.GetTxnManager(), gc_period_);
     StartLogging();
     uint64_t elapsed_ms;
     {
@@ -101,16 +96,11 @@
     log_manager_ = new storage::LogManager(LOG_FILE_NAME, &buffer_pool_);
     LargeTransactionBenchmarkObject tested(attr_sizes, 1000, txn_length, insert_update_select_ratio, &block_store_,
                                            &buffer_pool_, &generator_, true, log_manager_);
-<<<<<<< HEAD
-    // log all of the Inserts from table creation
-    StartLogging();
-    EndLogging();
-
-    StartGC(tested.GetTxnManager());
-=======
-    log_manager_->Process();  // log all of the Inserts from table creation
-    gc_thread_ = new storage::GarbageCollectorThread(tested.GetTxnManager(), gc_period_);
->>>>>>> 3d88f8ca
+    // log all of the Inserts from table creation
+    StartLogging();
+    EndLogging();
+
+    gc_thread_ = new storage::GarbageCollectorThread(tested.GetTxnManager(), gc_period_);
     StartLogging();
     uint64_t elapsed_ms;
     {
@@ -166,16 +156,11 @@
     log_manager_ = new storage::LogManager(LOG_FILE_NAME, &buffer_pool_);
     LargeTransactionBenchmarkObject tested(attr_sizes, initial_table_size, txn_length, insert_update_select_ratio,
                                            &block_store_, &buffer_pool_, &generator_, true, log_manager_);
-<<<<<<< HEAD
-    // log all of the Inserts from table creation
-    StartLogging();
-    EndLogging();
-
-    StartGC(tested.GetTxnManager());
-=======
-    log_manager_->Process();  // log all of the Inserts from table creation
-    gc_thread_ = new storage::GarbageCollectorThread(tested.GetTxnManager(), gc_period_);
->>>>>>> 3d88f8ca
+    // log all of the Inserts from table creation
+    StartLogging();
+    EndLogging();
+
+    gc_thread_ = new storage::GarbageCollectorThread(tested.GetTxnManager(), gc_period_);
     StartLogging();
     uint64_t elapsed_ms;
     {
@@ -203,16 +188,11 @@
     log_manager_ = new storage::LogManager(LOG_FILE_NAME, &buffer_pool_);
     LargeTransactionBenchmarkObject tested(attr_sizes, initial_table_size, txn_length, insert_update_select_ratio,
                                            &block_store_, &buffer_pool_, &generator_, true, log_manager_);
-<<<<<<< HEAD
-    // log all of the Inserts from table creation
-    StartLogging();
-    EndLogging();
-
-    StartGC(tested.GetTxnManager());
-=======
-    log_manager_->Process();  // log all of the Inserts from table creation
-    gc_thread_ = new storage::GarbageCollectorThread(tested.GetTxnManager(), gc_period_);
->>>>>>> 3d88f8ca
+    // log all of the Inserts from table creation
+    StartLogging();
+    EndLogging();
+
+    gc_thread_ = new storage::GarbageCollectorThread(tested.GetTxnManager(), gc_period_);
     StartLogging();
     uint64_t elapsed_ms;
     {
