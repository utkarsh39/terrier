#!/bin/bash

## =================================================================
## TERRIER PACKAGE INSTALLATION
##
## This script will install all the packages that are needed to
## build and run the DBMS.
##
## Supported environments:
##  * Ubuntu 18.04
##  * macOS
## =================================================================

main() {
  set -o errexit

    echo "PACKAGES WILL BE INSTALLED. THIS MAY BREAK YOUR EXISTING TOOLCHAIN."
    echo "YOU ACCEPT ALL RESPONSIBILITY BY PROCEEDING."
    read -p "Proceed? [Y/n] : " yn
    case $yn in
        Y|y) install;;
        *) ;;
    esac

    echo "Script complete."
}

install() {
  set -x
  UNAME=$(uname | tr "[:lower:]" "[:upper:]" )

  case $UNAME in
    DARWIN) install_mac ;;

    LINUX)
      version=$(cat /etc/os-release | grep VERSION_ID | cut -d '"' -f 2)
      case $version in
        18.04) install_linux ;;
        *) give_up ;;
      esac
      ;;

    *) give_up ;;
  esac
}

give_up() {
  set +x
  echo "Unsupported distribution '$UNAME'"
  echo "Please contact our support team for additional help."
  echo "Be sure to include the contents of this message."
  echo "Platform: $(uname -a)"
  echo
  echo "https://github.com/cmu-db/terrier/issues"
  echo
  exit 1
}

install_mac() {
  # Install Homebrew.
  if test ! $(which brew); then
    echo "Installing Homebrew (https://brew.sh/)"
    ruby -e "$(curl -fsSL https://raw.githubusercontent.com/Homebrew/install/master/install)"
  fi
  # Update Homebrew.
  brew update
  # Install packages.
  brew ls --versions cmake || brew install cmake
  brew ls --versions doxygen || brew install doxygen
  brew ls --versions git || brew install git
  brew ls --versions jemalloc || brew install jemalloc
  brew ls --versions libevent || brew install libevent
  brew ls --versions libpqxx || brew install libpqxx
  (brew ls --versions llvm | grep 8) || brew install llvm@8
  brew ls --versions openssl || brew install openssl
  brew ls --versions postgresql || brew install postgresql
  brew ls --versions tbb || brew install tbb
  brew ls --version ant || brew install ant
}

install_linux() {
  # Update apt-get.
  apt-get -y update
  # Install packages.
  apt-get -y install \
      build-essential \
<<<<<<< HEAD
      clang-7 \
      clang-format-7 \
      clang-tidy-7 \
=======
      clang-8 \
      clang-format-8 \
      clang-tidy-8 \
>>>>>>> ed18b54a
      cmake \
      doxygen \
      git \
      g++-7 \
      libevent-dev \
      libjemalloc-dev \
      libpq-dev \
      libssl-dev \
      libtbb-dev \
      zlib1g-dev \
<<<<<<< HEAD
      llvm-7 \
=======
      llvm-8 \
>>>>>>> ed18b54a
      pkg-config \
      postgresql-client \
      sqlite3 \
      libsqlite3-dev \
      ant
   #install libpqxx-6.2 manually
   apt-get -y install wget
   wget http://mirrors.kernel.org/ubuntu/pool/universe/libp/libpqxx/libpqxx-dev_6.2.4-4_amd64.deb
   wget http://mirrors.kernel.org/ubuntu/pool/universe/libp/libpqxx/libpqxx-6.2_6.2.4-4_amd64.deb
   dpkg -i libpqxx-6.2_6.2.4-4_amd64.deb
   dpkg -i libpqxx-dev_6.2.4-4_amd64.deb
   rm libpqxx-6.2_6.2.4-4_amd64.deb
   rm libpqxx-dev_6.2.4-4_amd64.deb
}

main "$@"<|MERGE_RESOLUTION|>--- conflicted
+++ resolved
@@ -84,15 +84,9 @@
   # Install packages.
   apt-get -y install \
       build-essential \
-<<<<<<< HEAD
-      clang-7 \
-      clang-format-7 \
-      clang-tidy-7 \
-=======
       clang-8 \
       clang-format-8 \
       clang-tidy-8 \
->>>>>>> ed18b54a
       cmake \
       doxygen \
       git \
@@ -103,11 +97,7 @@
       libssl-dev \
       libtbb-dev \
       zlib1g-dev \
-<<<<<<< HEAD
-      llvm-7 \
-=======
       llvm-8 \
->>>>>>> ed18b54a
       pkg-config \
       postgresql-client \
       sqlite3 \
